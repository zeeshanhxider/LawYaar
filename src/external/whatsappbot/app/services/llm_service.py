"""
Gemini Service - Generates responses using LawYaar's legal research system.
This service acts as a bridge between WhatsApp messages and LawYaar's RAG system.
Maintains conversational context per user for a more natural chat experience.
"""

import logging
import asyncio
import sys
import os
import shelve
from pathlib import Path
import google.generativeai as genai
from dotenv import load_dotenv

# Load environment variables from project root
env_path = Path(__file__).parent.parent.parent.parent.parent.parent / ".env"
load_dotenv(dotenv_path=env_path)

# Add src directory to path to import LawYaar modules
src_path = str(Path(__file__).parent.parent.parent.parent.parent)
if src_path not in sys.path:
    sys.path.insert(0, src_path)

logger = logging.getLogger(__name__)

# Configure Gemini for conversational AI
GEMINI_API_KEY = os.getenv("GEMINI_API_KEY")
if GEMINI_API_KEY:
    genai.configure(api_key=GEMINI_API_KEY)

# Model configuration for natural conversation
generation_config = {
    "temperature": 0.8,  # Slightly creative but still focused
    "top_p": 0.95,
    "top_k": 40,
    "max_output_tokens": 2048,  # Concise for WhatsApp
}

# Initialize conversational model
conversation_model = genai.GenerativeModel(
    model_name="gemini-2.5-flash",
    generation_config=generation_config,
)

# Import LawYaar WhatsApp service
try:
    from whatsapp_legal_service import LawYaarWhatsAppService
    _lawyaar_service = None
    
    def get_lawyaar_service():
        """Get or create the LawYaar WhatsApp service singleton."""
        global _lawyaar_service
        if _lawyaar_service is None:
            _lawyaar_service = LawYaarWhatsAppService()
        return _lawyaar_service
    
    LAWYAAR_AVAILABLE = True
    logger.info("✅ LawYaar legal research system loaded successfully")
except ImportError as e:
    logger.warning(f"⚠️ LawYaar system not available: {e}")
    LAWYAAR_AVAILABLE = False


# Chat history management (like example.py)
def check_if_chat_exists(wa_id):
    """Check if a chat session exists for this WhatsApp ID"""
    try:
        with shelve.open("chats_db") as chats_shelf:
            return chats_shelf.get(wa_id, None)
    except Exception as e:
        logger.error(f"Error checking chat existence: {e}")
        return None


def store_chat(wa_id, chat_history):
    """Store chat history for a WhatsApp ID"""
    try:
        with shelve.open("chats_db", writeback=True) as chats_shelf:
            chats_shelf[wa_id] = chat_history
    except Exception as e:
        logger.error(f"Error storing chat: {e}")


def _is_legal_query(message: str) -> str:
    """
    Classify a message into: LEGAL, CHITCHAT, or IRRELEVANT.
    
    Uses Gemini to quickly classify the message intent.
    
    Args:
        message: The user's message
        
    Returns:
        str: "LEGAL", "CHITCHAT", or "IRRELEVANT"
    """
    message_lower = message.lower().strip()
    
    # Quick keyword check for obvious greetings/chitchat (English + Urdu)
    chitchat_keywords = [
        # English greetings
        'hi', 'hello', 'hey', 'greetings', 'good morning', 'good afternoon', 'good evening',
        # Urdu/Arabic greetings
        'assalam', 'salam', 'السلام', 'وعليكم', 'ہیلو', 'ہائی',
        # Thanks/acknowledgments  
        'thanks', 'thank you', 'شکریہ', 'shukriya', 'jazakallah',
        # Simple responses
        'ok', 'okay', 'ٹھیک', 'اچھا', 'theek', 'acha',
        # Farewells
        'bye', 'goodbye', 'خدا حافظ', 'allah hafiz', 'khuda hafiz',
        # Questions about bot
        'how are you', 'what is your name', 'who are you', 'کون ہو', 'نام کیا'
    ]
    
    # If message is very short and matches chitchat, skip LLM call
    if len(message_lower) < 30 and any(keyword in message_lower for keyword in chitchat_keywords):
        logger.info(f"✅ Quick chitchat detection: {message[:30]}")
        return "CHITCHAT"
    
    # For ambiguous cases, use LLM to classify
    try:
        from utils.call_llm import call_llm
        
        classification_prompt = f"""You are a message classifier for a Pakistani legal assistant chatbot.

USER MESSAGE: "{message}"

TASK: Classify this message into ONE category:

A) CHITCHAT - Greetings, small talk, acknowledgments, questions about the bot
   Examples:
   - "Hi", "Hello", "Assalam o alaikum", "السلام عليكم"
   - "How are you?", "What's your name?", "Who are you?"
   - "Thanks", "Thank you", "شکریہ", "OK", "Okay", "ٹھیک ہے"
   - "Bye", "Goodbye", "خدا حافظ", "Allah hafiz"
   - Any greeting or social pleasantry

B) LEGAL - Questions about Pakistani law, legal rights, procedures, cases
   Examples:
   - "What are grounds for eviction?"
   - "Can I get bail in a murder case?"
   - "What are tenant rights in Pakistan?"
   - "How to file a petition?"
   - ANY question related to law, courts, legal rights, procedures
   
C) IRRELEVANT - Topics unrelated to law OR the bot
   Examples:
   - "What's the weather?", "Tell me a joke", "Recipe for biryani"
   - Math problems, sports scores, movie recommendations
   - General knowledge NOT related to law

IMPORTANT RULES:
1. If message is a greeting (hi, hello, salam, etc.) → CHITCHAT
2. If message asks about law/legal matters → LEGAL
3. Only use IRRELEVANT for topics completely outside law and greetings
4. When in doubt between CHITCHAT and LEGAL → choose CHITCHAT for greetings

Respond with ONLY one word: "CHITCHAT", "LEGAL", or "IRRELEVANT"

CLASSIFICATION:"""
        
        result = call_llm(classification_prompt).strip().upper()
        
        # Extract classification (prioritize CHITCHAT for greetings)
        if "CHITCHAT" in result:
            classification = "CHITCHAT"
        elif "LEGAL" in result:
            classification = "LEGAL"
        elif "IRRELEVANT" in result:
            classification = "IRRELEVANT"
        else:
            # Default to LEGAL to be safe
            classification = "LEGAL"
        
        logger.info(f"🤖 LLM classification: {classification} - Message: {message[:50]}")
        return classification
        
    except Exception as e:
        logger.error(f"Error classifying message: {e}")
        # Default to LEGAL to be safe (better to over-search than miss queries)
        return "LEGAL"


def _handle_chitchat(message: str, wa_id: str, name: str) -> str:
    """
    Generate a friendly conversational response for non-legal messages.
    Automatically detects language and responds accordingly.
    
    Args:
        message: The user's message
        wa_id: WhatsApp ID
        name: User's name
        
    Returns:
        str: Friendly conversational response in matching language
    """
    try:
        # Detect language of user's message
        detected_lang = _detect_language(message)
        logger.info(f"💬 Chitchat detected in {'Urdu' if detected_lang == 'ur' else 'English'}")
        
        # Get chat history for context
        chat_history = check_if_chat_exists(wa_id)
        
        from utils.call_llm import call_llm
        
        # Language-specific prompt
        if detected_lang == 'ur':
            chitchat_prompt = f"""You are a friendly Pakistani legal assistant chatbot on WhatsApp named "LawYaar".

USER: {name}
MESSAGE: {message}

Generate a warm, brief, conversational response IN URDU (2-3 sentences max). 

Guidelines:
- Respond in URDU script (اردو)
- Be friendly and professional
- If greeting, greet back and offer help with legal questions
- If thanks, acknowledge and offer further assistance
- Keep it SHORT (this is WhatsApp)
- Use emojis sparingly 😊

URDU RESPONSE:"""
        else:
            chitchat_prompt = f"""You are a friendly Pakistani legal assistant chatbot on WhatsApp named "LawYaar".

USER: {name}
MESSAGE: {message}

Generate a warm, brief, conversational response IN ENGLISH (2-3 sentences max). 

Guidelines:
- Respond in ENGLISH
- Be friendly and professional
- If greeting, greet back and offer help with legal questions
- If thanks, acknowledge and offer further assistance
- Keep it SHORT (this is WhatsApp)
- Use emojis sparingly 😊

ENGLISH RESPONSE:"""
        
        chitchat_response = call_llm(chitchat_prompt).strip()
        
        # Remove "LawYaar:" prefix if LLM added it anyway
        if chitchat_response.startswith("LawYaar:"):
            chitchat_response = chitchat_response[8:].strip()
        
        # Store in chat history
        new_history = chat_history if chat_history else []
        new_history.append({"role": "user", "parts": [message]})
        new_history.append({"role": "model", "parts": [chitchat_response]})
        store_chat(wa_id, new_history)
        
        logger.info(f"✅ Chitchat response generated for {name} in {'Urdu' if detected_lang == 'ur' else 'English'}")
        return chitchat_response
        
    except Exception as e:
        logger.error(f"Error generating chitchat response: {e}")
        # Fallback responses
        detected_lang = _detect_language(message)
        if detected_lang == 'ur':
            return "السلام علیکم! میں LawYaar ہوں، آپ کا قانونی معاون 😊 میں آپ کی کیسے مدد کر سکتا ہوں؟"
        return "Hello! I'm LawYaar, your legal assistant 😊 How can I help you with legal questions today?"


def _handle_irrelevant(message: str, wa_id: str, name: str) -> str:
    """
    Politely decline irrelevant (non-legal) queries.
    
    Args:
        message: The user's message
        wa_id: WhatsApp ID
        name: User's name
        
    Returns:
        str: Polite rejection message
    """
    # Detect language for appropriate response
    detected_lang = _detect_language(message)
    
    # Store in chat history
    try:
        chat_history = check_if_chat_exists(wa_id)
        new_history = chat_history if chat_history else []
    except:
        new_history = []
    
    if detected_lang == 'ur':
        response = (
            "معذرت! 😊 میں LawYaar ہوں - پاکستان کے قانونی معاملات میں مہارت رکھنے والا \n"
            "میں صرف قانونی سوالات کا جواب دے سکتا ہوں جیسے:\n"
            "• ضمانت اور سزا\n"
            "• سپریم کورٹ کے فیصلے\n"
            "• قانونی حقوق اور طریقہ کار\n\n"
            "براہ کرم کوئی قانونی سوال پوچھیں! ⚖️"
        )
    else:
        response = (
            "I apologize! 😊 I'm LawYaar - a legal assistant specializing in Pakistani law.\n\n"
            "I can only help with legal questions such as:\n"
            "• Bail and sentencing matters\n"
            "• Supreme Court case law\n"
            "• Legal rights and procedures\n\n"
            "Please ask me a legal question! ⚖️"
        )
    
    # Store in chat history
    try:
        new_history.append({"role": "user", "parts": [message]})
        new_history.append({"role": "model", "parts": [response]})
        store_chat(wa_id, new_history)
    except Exception as e:
        logger.error(f"Error storing irrelevant query history: {e}")
    
    logger.info(f"🚫 Irrelevant query rejected for {name}: {message[:50]}")
    return response


def get_legal_context(message, wa_id, name):
    """
    Get relevant legal context from LawYaar RAG system.
    
    Args:
        message: User's question
        wa_id: WhatsApp ID
        name: User's name
        
    Returns:
        str: Relevant legal context or empty string
    """
    if not LAWYAAR_AVAILABLE:
        return ""
    
    try:
        service = get_lawyaar_service()
        
        # Run async function in a thread-safe way
        try:
            # Check if we're in an async context
            try:
                asyncio.get_running_loop()
                # We're in an async context, use thread executor
                import concurrent.futures
                with concurrent.futures.ThreadPoolExecutor() as executor:
                    future = executor.submit(
                        asyncio.run,
                        service.generate_legal_response(message, wa_id, name)
                    )
                    context = future.result(timeout=120)
            except RuntimeError:
                # No running loop, safe to use asyncio.run directly
                context = asyncio.run(
                    service.generate_legal_response(message, wa_id, name)
                )
        except Exception as e:
            logger.error(f"Error running async context retrieval: {e}")
            raise
        
        return context
    except Exception as e:
        logger.error(f"Error getting legal context: {e}")
        return ""


def generate_response(message, wa_id, name, message_source='text'):
    """
    Generate a HYBRID response: Friendly summary + Full legal research + PDF links.
    
    Uses LawYaar's multi-agent legal research pipeline (same as CLI) but wraps it
    in a conversational, easy-to-understand format for WhatsApp users.
    
    Architecture:
    1. Check if message is a legal query (filter greetings/chitchat)
    2. Run full legal research pipeline (Classification → Retrieval → Pruning → Reading → Aggregation)
    3. For TEXT queries: Generate and send PDF immediately
    4. For VOICE queries: Send voice summary + PDF offer
    
    Args:
        message (str): The user's legal query
        wa_id (str): WhatsApp ID of the user
        name (str): Name of the user
        message_source (str): 'text' or 'voice' - determines response format
        
    Returns:
        For voice: dict with voice_summary and research_data
        For text: dict with pdf_path for immediate PDF sending
    """
    try:
        logger.info(f"🔍 Processing {'TEXT' if message_source == 'text' else 'VOICE'} query for {name}: {message[:100]}...")
        
        if not LAWYAAR_AVAILABLE:
            logger.error("❌ LawYaar legal research system not available")
            return ("I apologize, but the legal research system is currently unavailable. "
                   "Please try again later.")
        
        # ✨ INTELLIGENT ROUTING WITH PDF REQUEST PRIORITY
        
        # STEP 0: CHECK FOR PDF REQUEST FIRST (before classification)
        # This prevents "yes", "ok" from being classified as chitchat when user is responding to PDF offer
        chat_history = check_if_chat_exists(wa_id)
        if chat_history and len(chat_history) > 0:
            last_bot_message = None
            for msg in reversed(chat_history):
                if msg.get('role') == 'model' and 'research_data' in msg:
                    last_bot_message = msg
                    break
            
            # Check if there's a PENDING PDF offer
            has_pending_pdf = (last_bot_message and 
                             last_bot_message.get('research_data', {}).get('type') == 'pending_pdf_request')
            
            # If pending PDF exists AND message is short (likely a response), check for affirmative FIRST
            message_word_count = len(message.split())
            is_short_response = message_word_count <= 5
            
            if has_pending_pdf and is_short_response and _is_pdf_request(message):
                logger.info(f"📄 PDF request detected BEFORE classification (short affirmative after legal query)")
                research_data = last_bot_message.get('research_data', {})
                
                # Get language before PDF generation
                detected_lang = research_data.get('detected_language', 'en')
                
                # Generate PDF
                pdf_path = generate_pdf_report(wa_id, name, research_data)
                
                # ✅ CLEAR PENDING PDF STATE - Mark as fulfilled
                try:
                    research_data['type'] = 'pdf_fulfilled'  # Change state
                    # Update chat history to mark PDF as sent
                    for msg in reversed(chat_history):
                        if msg.get('role') == 'model' and 'research_data' in msg:
                            msg['research_data']['type'] = 'pdf_fulfilled'
                            break
                    store_chat(wa_id, chat_history)
                    logger.info("✅ Marked PDF state as fulfilled")
                except Exception as e:
                    logger.warning(f"⚠️ Could not update PDF state: {e}")
                
                if pdf_path:
                    if detected_lang == 'ur':
                        return {
                            "type": "pdf_response",
                            "pdf_path": pdf_path,
                            "message": "بہترین! میں آپ کے لیے تفصیلی رپورٹ تیار کر رہا ہوں۔ یہ رپورٹ تمام کیسز کی تفصیلات، حوالہ جات اور لنکس پر مشتمل ہے۔ 📄"
                        }
                    else:
                        return {
                            "type": "pdf_response",
                            "pdf_path": pdf_path,
                            "message": "Great! I'm preparing your detailed report with all case citations and links. 📄"
                        }
                else:
                    if detected_lang == 'ur':
                        return "معذرت! PDF رپورٹ بنانے میں خرابی ہوئی۔ براہ کرم دوبارہ کوشش کریں۔"
                    else:
                        return "I apologize! There was an error generating the PDF report. Please try again."
        
        # STEP 1: Classify the message (LEGAL, CHITCHAT, or IRRELEVANT)
        message_type = _is_legal_query(message)
        logger.info(f"📊 Message classified as: {message_type}")
        
        # STEP 2: Handle NON-LEGAL messages immediately (don't check for PDF)
        # ✅ IMPORTANT: Non-legal messages also invalidate any pending PDF offers
        if message_type == "CHITCHAT":
            logger.info(f"💬 Chitchat detected: {message[:50]}... Responding conversationally")
            
            # Invalidate any pending PDF offer
            chat_history = check_if_chat_exists(wa_id)
            if chat_history and len(chat_history) > 0:
                try:
                    for msg in reversed(chat_history):
                        if msg.get('role') == 'model' and 'research_data' in msg:
                            if msg['research_data'].get('type') == 'pending_pdf_request':
                                msg['research_data']['type'] = 'pdf_expired'
                                logger.info("🔄 Invalidated pending PDF offer - user sent chitchat")
                            break
                    store_chat(wa_id, chat_history)
                except Exception as e:
                    logger.warning(f"⚠️ Could not invalidate PDF state: {e}")
            
            return _handle_chitchat(message, wa_id, name)
            
        elif message_type == "IRRELEVANT":
            logger.info(f"🚫 Irrelevant query detected: {message[:50]}... Politely declining")
            
            # Invalidate any pending PDF offer
            chat_history = check_if_chat_exists(wa_id)
            if chat_history and len(chat_history) > 0:
                try:
                    for msg in reversed(chat_history):
                        if msg.get('role') == 'model' and 'research_data' in msg:
                            if msg['research_data'].get('type') == 'pending_pdf_request':
                                msg['research_data']['type'] = 'pdf_expired'
                                logger.info("🔄 Invalidated pending PDF offer - user sent irrelevant query")
                            break
                    store_chat(wa_id, chat_history)
                except Exception as e:
                    logger.warning(f"⚠️ Could not invalidate PDF state: {e}")
            
            return _handle_irrelevant(message, wa_id, name)
        
        
        # STEP 4: Process as NEW LEGAL QUERY (message_type == "LEGAL")
        # ✅ IMPORTANT: Automatically invalidate any old pending PDF offers
        # User has moved on to a new query, so old offer is no longer relevant
        if chat_history and len(chat_history) > 0:
            try:
                for msg in reversed(chat_history):
                    if msg.get('role') == 'model' and 'research_data' in msg:
                        old_state = msg['research_data'].get('type')
                        if old_state == 'pending_pdf_request':
                            msg['research_data']['type'] = 'pdf_expired'  # Mark as expired
                            logger.info("🔄 Invalidated old pending PDF offer - user moved to new query")
                        break
                store_chat(wa_id, chat_history)
            except Exception as e:
                logger.warning(f"⚠️ Could not invalidate old PDF state: {e}")
        
        logger.info(f"⚖️ Processing new legal query: {message[:50]}...")
        
        # Run full legal research pipeline with metadata
        service = get_lawyaar_service()
        
        # Use asyncio.run() which creates a fresh event loop - handles thread safety
        import nest_asyncio
        try:
            # Try to enable nested event loops (needed for some environments)
            nest_asyncio.apply()
        except:
            pass  # nest_asyncio not available, that's ok
        
        # Run async function in a thread-safe way
        try:
            # Check if we're in an async context
            try:
                asyncio.get_running_loop()
                # We're in an async context, use thread executor
                import concurrent.futures
                with concurrent.futures.ThreadPoolExecutor() as executor:
                    future = executor.submit(
                        asyncio.run,
                        service.generate_legal_response(message, wa_id, name, return_metadata=True)
                    )
                    research_data = future.result(timeout=180)
            except RuntimeError:
                # No running loop, safe to use asyncio.run directly
                research_data = asyncio.run(
                    service.generate_legal_response(message, wa_id, name, return_metadata=True)
                )
        except Exception as e:
            logger.error(f"Error running async research: {e}")
            raise
        
        # Safety check: ensure research_data is a dict
        if not isinstance(research_data, dict):
            logger.error(f"❌ Expected dict from generate_legal_response, got {type(research_data)}: {research_data}")
            # If it's a string error message, return it
            if isinstance(research_data, str):
                return research_data
            # Otherwise return generic error
            return "I apologize, but I encountered an error while researching your legal question. Please try again."
        
        # Extract research components
        full_legal_response = research_data.get("full_legal_response", "")
        pdf_links = research_data.get("pdf_links", [])
        doc_count = research_data.get("document_count", 0)
        detected_language = research_data.get("detected_language", "en")
        
        if not full_legal_response:
            logger.warning("Empty legal research response")
            return "I apologize, but I couldn't generate a response to your legal query. Please try rephrasing."
        
        # Check if no relevant cases were found
        no_cases_found = (
            doc_count == 0 or
            "could not find any relevant legal cases" in full_legal_response.lower() or
            "apologize" in full_legal_response.lower() and "could not find" in full_legal_response.lower()
        )
        
        # Create VOICE-OPTIMIZED dense summary (for illiterate users - no citations)
        from utils.call_llm import call_llm
        
        voice_summary_prompt = f"""You are a friendly legal assistant helping an illiterate user via WhatsApp voice message.

YOUR TASK: Create a DENSE, COMPREHENSIVE VOICE SUMMARY that:
- DIRECTLY ANSWERS the user's legal question in simple, spoken language
- Includes ALL important legal information from the research
- Explains the legal principles, procedures, and rights clearly
- Uses conversational tone suitable for audio (as if talking to a friend)
- NO case numbers, NO citations, NO metadata (user can't see/read them in voice)
- NO bullet points, NO special formatting (this is for AUDIO, not text!)
- Keep it focused but comprehensive (400-500 words for voice)
- Use examples and analogies when helpful
- Structure as natural paragraphs with clear flow
- In {'Urdu' if detected_language == 'ur' else 'Sindhi' if detected_language == 'sd' else 'Balochi' if detected_language == 'bl' else 'English'}

USER'S QUESTION: {message}

DETAILED LEGAL RESEARCH WITH ALL FINDINGS:
{full_legal_response}

IMPORTANT: Synthesize ALL the key legal information into a natural spoken explanation. Imagine you're explaining to someone who cannot read. Be thorough but natural. Remember: this will be converted to AUDIO, so write as you would SPEAK, not as you would WRITE.

VOICE SUMMARY:"""
        
        try:
            voice_summary = call_llm(voice_summary_prompt).strip()
        except Exception as e:
            logger.error(f"⚠️ LLM API error generating voice summary: {e}")
            # Fallback: Use first two paragraphs of legal response
            paragraphs = full_legal_response.split('\n\n')
            if len(paragraphs) >= 2:
                voice_summary = '\n\n'.join(paragraphs[:2])
            elif paragraphs:
                voice_summary = paragraphs[0]
            else:
                voice_summary = "Here's what I found from the legal research:"
        
        # ✅ SAME HANDLING FOR BOTH TEXT AND VOICE - Ask first, send PDF on confirmation
        # Create TEXT SUMMARY (concise, professional)
        logger.info(f"📄 Query detected - generating summary with PDF offer")
        
        # Create concise summary for text users (cleaner than voice summary)
        text_summary_prompt = f"""You are a professional legal assistant providing a summary to a user via WhatsApp.

YOUR TASK: Create a CONCISE SUMMARY that:
- DIRECTLY ANSWERS the user's legal question with key findings
- Focuses on legal principles, rights, procedures, and outcomes
- NO case names, NO judge names, NO dates, NO citation numbers
- NO metadata - that will be in the optional PDF
- Uses bullet points for clarity if helpful
- Professional but accessible language
- In {'Urdu' if detected_language == 'ur' else 'Sindhi' if detected_language == 'sd' else 'Balochi' if detected_language == 'bl' else 'English'}
- Keep it concise (200-300 words)

USER'S QUESTION: {message}

DETAILED LEGAL RESEARCH:
{full_legal_response}

DOCUMENT COUNT: {doc_count} relevant cases analyzed

CRITICAL: Extract ONLY the legal principles. DO NOT include case citations - those are for the PDF.

SUMMARY:"""
        
        try:
            text_summary = call_llm(text_summary_prompt).strip()
            logger.info(f"✅ Generated summary: {len(text_summary)} chars")
        except Exception as e:
            logger.error(f"⚠️ LLM API error generating summary: {e}")
            # Fallback: Use voice summary
            text_summary = voice_summary
        
        # Store research data for later PDF generation (PENDING state)
        research_context = {
            "type": "pending_pdf_request",  # Mark as pending, not fulfilled
            "query": message,
            "full_legal_response": full_legal_response,
            "pdf_links": pdf_links,
            "doc_count": doc_count,
            "detected_language": detected_language,
            "text_summary": text_summary
        }
        
        # Store in chat history
        try:
            chat_history = check_if_chat_exists(wa_id)
            if not chat_history:
                chat_history = []
            
            chat_history.append({"role": "user", "parts": [message]})
            chat_history.append({
                "role": "model", 
                "parts": [text_summary],
                "research_data": research_context
            })
            store_chat(wa_id, chat_history)
        except Exception as e:
            logger.error(f"Error storing chat history: {e}")
        
        # ✅ SAME HANDLING FOR BOTH TEXT AND VOICE
        # Return structured response with summary and research data
        # The handler will send summary first, then PDF offer as separate message
        if message_source == 'text':
            # For text: return SAME structure as voice (text_summary + research_data)
            logger.info(f"✅ Text summary with PDF prep complete: {len(text_summary)} characters")
            return {
                "type": "text_with_pdf_prep",  # Same pattern as voice_with_pdf_prep
                "text_summary": text_summary,
                "research_data": research_context,
                "detected_language": detected_language
            }
        
        else:
            # For VOICE queries: Send voice summary + PDF OFFER (existing flow)
            logger.info(f"🎤 VOICE query detected - sending summary with PDF offer")
            
            # Add PDF offer at the end of voice summary
            if detected_language == 'ur':
                pdf_offer = f"\n\nاگر آپ مکمل تفصیلی رپورٹ چاہتے ہیں جس میں تمام کیسز کی تفصیلات اور لنکس ہوں، تو براہ کرم 'ہاں' یا 'جی' بھیجیں۔ میں آپ کو ایک تفصیلی PDF دستاویز بھیج دوں گا۔"
            elif detected_language == 'sd':
                pdf_offer = f"\n\nجيڪڏهن توهان سڀني ڪيسز جي تفصيلن ۽ لنڪس سان گڏ مڪمل تفصيلي رپورٽ چاهيو ٿا، ته مهرباني ڪري 'ها' يا 'جي' موڪليو. آئون توهان کي هڪ جامع PDF دستاويز موڪليندس."
            elif detected_language == 'bl':
                pdf_offer = f"\n\nاگر تہان سار کيساں دی تفصیلاں تے لنکس نال مل کر مکمل تفصیلی رپورٹ چاہتے ہو، تو برائے مہربانی 'ہاں' یا 'جی' بھیجو۔ میں تہان کو ایک جامع PDF دستاویز بھیجوں گا۔"
            else:
                pdf_offer = f"\n\nIf you'd like a detailed report with all case citations and links, please reply with 'yes' or 'haan'. I'll send you a comprehensive PDF document."
            
            voice_summary_with_offer = voice_summary + pdf_offer
            
            # Store research data for later PDF generation
            research_context = {
                "type": "pending_pdf_request",
                "query": message,
                "full_legal_response": full_legal_response,
                "pdf_links": pdf_links,
                "doc_count": doc_count,
                "detected_language": detected_language,
                "voice_summary": voice_summary
            }
            
            # Store in chat history
            try:
                chat_history = check_if_chat_exists(wa_id)
                if not chat_history:
                    chat_history = []
                
                chat_history.append({"role": "user", "parts": [message]})
                chat_history.append({
                    "role": "model", 
                    "parts": [voice_summary],
                    "research_data": research_context
                })
                store_chat(wa_id, chat_history)
            except Exception as e:
                logger.error(f"Error storing chat history: {e}")
            
            # Return voice response with PDF prep data
            logger.info(f"✅ Voice-optimized summary complete: {len(voice_summary)} characters")
            
            return {
                "type": "voice_with_pdf_prep",
                "voice_summary": voice_summary,
                "research_data": research_context,
                "detected_language": detected_language
            }
        
    except Exception as e:
        logger.error(f"❌ Critical error in generate_response: {e}", exc_info=True)
        # Never expose internal errors to user
        try:
            detected_lang = _detect_language(message) if message else 'en'
        except:
            detected_lang = 'en'
        
        if detected_lang == 'ur':
            return (
                "معذرت!  مجھے آپ کے سوال کا جواب دینے میں دشواری ہو رہی ہے۔\n\n"
                "براہ کرم:\n"
                "• اپنا سوال دوبارہ لکھیں\n"
                "• یا کچھ دیر بعد کوشش کریں\n\n"
                "شکریہ! "
            )
        elif detected_lang == 'sd':
            return (
                "معافي ڪجو!  مون توهان جي سوال جو جواب ڏيڻ ۾ تڪليف ٿي رهي آهي.\n\n"
                "مهرباني ڪري:\n"
                "• پنھنجو سوال ٻيهر لکو\n"
                "• يا ڪجھ دير بعد ڪوشش ڪريو\n\n"
                "مهرباني! "
            )
        elif detected_lang == 'bl':
            return (
                "معافی!  مجھے آپ کے سوال کا جواب دینے میں دشواری ہو رہی ہے۔\n\n"
                "برائے مہربانی:\n"
                "• اپنا سوال دوبارہ لکھیں\n"
                "• یا کچھ دیر بعد کوشش کریں\n\n"
                "شکریہ!"
            )
        return (
            "I apologize! I'm having trouble processing your question.\n\n"
            "Please try:\n"
            "• Rephrasing your question\n"
            "• Asking again in a few moments\n\n"
            "Thank you for your patience! 🙏"
        )


def _detect_language(text: str) -> str:
    """
    Detect if text is in Urdu, Sindhi, Balochi, or English using LLM for intelligent detection.

    Args:
        text: Input text to detect language

    Returns:
        str: 'ur' for Urdu, 'sd' for Sindhi, 'bl' for Balochi, 'en' for English
    """
    # Use LLM for intelligent detection
    try:
        from utils.call_llm import call_llm

        detection_prompt = f"""Analyze this text and determine the primary language being used.

TEXT TO ANALYZE: "{text}"

LANGUAGE CLASSIFICATION TASK:
- If the text is primarily in ENGLISH, respond with "ENGLISH"
- If the text is primarily in URDU (even if mixed with English), respond with "URDU"
- If the text is primarily in SINDHI (even if mixed with English), respond with "SINDHI"
- If the text is primarily in BALOCHI (even if mixed with English), respond with "BALOCHI"

CONSIDER:
1. Script: Urdu/Sindhi/Balochi use Arabic script, English uses Latin
2. Context: Legal questions about Pakistan often indicate Urdu unless specified otherwise
3. Keywords: Look for language-specific terms, place names, or cultural references
4. Mixing: If text has both scripts, prioritize the non-English script
5. Linguistic patterns: Consider grammar, vocabulary, and sentence structure unique to each language

EXAMPLES:
- "What are tenant rights in Pakistan?" → ENGLISH
- "کیا کرایہ دار کے حقوق کیا ہیں؟" → URDU
- "ڪراچي ۾ ڪرائيدار جا حق ڇا آهن؟" → SINDHI
- "کِرایِداراں کے کَے حُقُوق ءَنت؟" → BALOCHI
- "Tell me about divorce laws in Urdu" → URDU (explicitly requested)
- "سنڌي قانون بابت بتاؤ" → SINDHI
- "کِرایِداراں کے کَے حُقُوق ءَنت؟"→ BALOCHI
- "Property dispute in Karachi" → ENGLISH (but context suggests Urdu response might be preferred)
- "میرا گھر چھین لیا گیا ہے" → URDU
- "مون کي گهر کسي چوري ڪري ورتو" → SINDHI
- "مور گَر چوری ڪَت گئی" → BALOCHI

Respond with ONLY ONE WORD: "ENGLISH", "URDU", "SINDHI", or "BALOCHI"

DETECTED LANGUAGE:"""

        result = call_llm(detection_prompt).strip().upper()

        # Map LLM response to our codes
        if "URDU" in result:
            return 'ur'
        elif "SINDHI" in result:
            return 'sd'
        elif "BALOCHI" in result:
            return 'bl'
        elif "ENGLISH" in result:
            return 'en'
        else:
            # Fallback to script-based detection
            logger.warning(f"LLM returned unclear result: {result}, falling back to script detection")
    except Exception as e:
        logger.error(f"LLM language detection failed: {e}, falling back to script detection")

    # Fallback: Count Urdu/Arabic script characters
    urdu_arabic_chars = sum(1 for char in text if '\u0600' <= char <= '\u06FF' or '\u0750' <= char <= '\u077F')

    # If more than 20% Urdu/Arabic characters, consider it Urdu
    if len(text) > 0 and urdu_arabic_chars > len(text) * 0.2:
        return 'ur'
    return 'en'


def _is_pdf_request(message: str) -> bool:
    """
    Check if user is requesting the detailed PDF report.
    Uses LLM for intelligent interpretation instead of keyword matching.
    
    Args:
        message: User's message
        
    Returns:
        bool: True if user wants PDF, False otherwise
    """
    message_lower = message.lower().strip()
    
    # If message is longer than 10 words, it's likely a new query, not a PDF request
    if len(message.split()) > 10:
        logger.info(f"📝 Message too long ({len(message.split())} words) - likely not a PDF request")
        return False
    
    # ✅ USE LLM FOR INTELLIGENT CLASSIFICATION (No hardcoded keywords!)
    try:
        from utils.call_llm import call_llm
        
        classification_prompt = f"""You are analyzing a user's response to a PDF offer in a WhatsApp conversation.

CONTEXT: The bot just offered to send a detailed PDF report and asked "Would you like a PDF report?"

USER'S RESPONSE: "{message}"

TASK: Classify this response as either:
- AFFIRMATIVE: User wants the PDF (says yes, agrees, requests it, etc.)
- NOT_AFFIRMATIVE: User is asking a new question, declining, or making any other statement (NOT requesting the PDF)

IMPORTANT RULES:
1. If user clearly agrees (like "yes", "haan", "sure", "send it", "please", "ji"), classify as AFFIRMATIVE
2. If user asks a NEW legal question (like "what about eviction?"), classify as NOT_AFFIRMATIVE
3. If user sends a greeting or irrelevant message (like "hi", "hello"), classify as NOT_AFFIRMATIVE
4. If user declines (like "no", "nahi", "later", "maybe later"), classify as NOT_AFFIRMATIVE
5. Consider cultural context: Urdu/English mixed responses
6. If unsure, classify as NOT_AFFIRMATIVE (safer to treat as new query)

EXAMPLES:
AFFIRMATIVE:
- "yes" → AFFIRMATIVE
- "haan" → AFFIRMATIVE
- "han" → AFFIRMATIVE
- "ji" → AFFIRMATIVE
- "sure" → AFFIRMATIVE
- "ok" → AFFIRMATIVE
- "send it" → AFFIRMATIVE
- "please send pdf" → AFFIRMATIVE
- "ہاں" → AFFIRMATIVE
- "جی" → AFFIRMATIVE
- "ضرور" → AFFIRMATIVE

NOT_AFFIRMATIVE:
- "what about property law?" → NOT_AFFIRMATIVE
- "can i evict a tenant?" → NOT_AFFIRMATIVE
- "no" → NOT_AFFIRMATIVE
- "nahi" → NOT_AFFIRMATIVE
- "نہیں" → NOT_AFFIRMATIVE
- "later" → NOT_AFFIRMATIVE
- "maybe later" → NOT_AFFIRMATIVE
- "hi" → NOT_AFFIRMATIVE
- "hello" → NOT_AFFIRMATIVE

Respond with ONLY one word: "AFFIRMATIVE" or "NOT_AFFIRMATIVE"

CLASSIFICATION:"""

        result = call_llm(classification_prompt).strip().upper()
        
        # Parse result
        is_affirmative = "AFFIRMATIVE" in result and "NOT_AFFIRMATIVE" not in result
        
        if is_affirmative:
            logger.info(f"🤖 LLM classified as AFFIRMATIVE: '{message[:50]}'")
        else:
            logger.info(f"✅ LLM classified as NOT_AFFIRMATIVE: '{message[:50]}'")
        
        return is_affirmative
        
    except Exception as e:
        logger.error(f"❌ Error in LLM classification for affirmative: {e}")
        
        # ⚠️ FALLBACK: Keyword matching (only if LLM fails!)
        logger.info("⚠️ Falling back to keyword-based affirmative detection")
        
        # Quick check for very obvious affirmatives
        obvious_yes = ['yes', 'yeah', 'yep', 'haan', 'han', 'ji', 'ہاں', 'جی']
        if message_lower in obvious_yes:
            logger.info(f"⚠️ Fallback quick match: '{message_lower}'")
            return True
        
        # English affirmatives
        english_yes = ['yes', 'yeah', 'yep', 'sure', 'ok', 'okay', 'send', 'please']
        
        # Urdu affirmatives (romanized and script)
        urdu_yes = ['haan', 'haa', 'han', 'ji', 'jee', 'zaroor', 'ہاں', 'جی', 'ضرور']
        
        words = message_lower.split()
        
        # Check if any affirmative word appears
        for yes_word in english_yes + urdu_yes:
            if yes_word in words:
                logger.info(f"⚠️ Fallback keyword match: '{yes_word}'")
                return True
        
        # If message is very short (1-2 words) and not negative, assume yes
        if len(words) <= 2:
            negatives = ['no', 'nah', 'nope', 'nahi', 'نہیں']
            if not any(neg in words for neg in negatives):
                logger.info(f"⚠️ Fallback: Short message without negatives")
                return True
        
        return False


def _is_pdf_rejection(message: str) -> bool:
    """
    Check if user is rejecting/declining the PDF offer.
    Uses LLM for intelligent interpretation instead of keyword matching.
    
    Args:
        message: User's message
        
    Returns:
        bool: True if user doesn't want PDF, False otherwise
    """
    message_lower = message.lower().strip()
    
    # If message is longer than 10 words, it's likely a new query, not a rejection
    # This avoids unnecessary LLM calls for obvious legal queries
    if len(message.split()) > 10:
        logger.info(f"📝 Message too long ({len(message.split())} words) - likely not a rejection")
        return False
    
    # ✅ USE LLM FOR INTELLIGENT CLASSIFICATION (No hardcoded keywords!)
    try:
        from utils.call_llm import call_llm
        
        classification_prompt = f"""You are analyzing a user's response to a PDF offer in a WhatsApp conversation.

CONTEXT: The bot just offered to send a detailed PDF report and asked "Would you like a PDF report?"

USER'S RESPONSE: "{message}"

TASK: Classify this response as either:
- REJECTION: User clearly doesn't want the PDF (says no, declines, not interested, maybe later, skip, etc.)
- NOT_REJECTION: User is asking a new question, greeting, or making any other statement (NOT declining the PDF)

IMPORTANT RULES:
1. If user asks a NEW legal question (like "what about eviction?" or "can i evict a tenant?"), classify as NOT_REJECTION
2. If user sends a greeting (like "hi", "hello", "thanks", "thank you"), classify as NOT_REJECTION  
3. If user clearly declines (like "no", "nahi", "not now", "maybe later", "skip it"), classify as REJECTION
4. Consider cultural context: Urdu/English mixed responses
5. If unsure, classify as NOT_REJECTION (safer to process as new query than miss it)

EXAMPLES:
REJECTION:
- "no" → REJECTION
- "nah" → REJECTION
- "nope" → REJECTION
- "nahi" → REJECTION
- "نہیں" → REJECTION
- "not now" → REJECTION
- "maybe later" → REJECTION
- "not interested" → REJECTION
- "skip it" → REJECTION
- "pass" → REJECTION

NOT_REJECTION:
- "what about property law?" → NOT_REJECTION
- "can i evict a tenant?" → NOT_REJECTION
- "on what grounds can i evict?" → NOT_REJECTION
- "hi" → NOT_REJECTION
- "hello" → NOT_REJECTION
- "thanks" → NOT_REJECTION
- "thank you" → NOT_REJECTION

Respond with ONLY one word: "REJECTION" or "NOT_REJECTION"

CLASSIFICATION:"""

        result = call_llm(classification_prompt).strip().upper()
        
        # Parse result
        is_rejection = "REJECTION" in result and "NOT_REJECTION" not in result
        
        if is_rejection:
            logger.info(f"🤖 LLM classified as REJECTION: '{message[:50]}'")
        else:
            logger.info(f"✅ LLM classified as NOT_REJECTION: '{message[:50]}'")
        
        return is_rejection
        
    except Exception as e:
        logger.error(f"❌ Error in LLM classification for rejection: {e}")
        
        # ⚠️ FALLBACK: Word boundary matching (only if LLM fails!)
        logger.info("⚠️ Falling back to keyword-based rejection detection")
        
        # Quick check for very obvious rejections
        obvious_no = ['no', 'nah', 'nope', 'nahi', 'نہیں']
        if message_lower in obvious_no:
            logger.info(f"⚠️ Fallback quick match: '{message_lower}'")
            return True
        
        # English negatives
        english_no = ['no', 'nah', 'nope', 'not', 'dont', "don't", 'never', 'nvm', 
                      'skip', 'pass', 'later']
        
        # Urdu negatives (romanized and script)
        urdu_no = ['nahi', 'nhi', 'na', 'نہیں', 'نہ']
        
        words = message_lower.split()
        
        # Check if any negative word appears as a COMPLETE WORD
        for neg_word in english_no + urdu_no:
            if neg_word in words:
                logger.info(f"⚠️ Fallback keyword match: '{neg_word}'")
                return True
        
        return False


def _handle_pdf_rejection(wa_id: str, detected_language: str) -> str:
    """
    Handle when user declines the PDF offer.
    
    Args:
        wa_id: WhatsApp user ID
        detected_language: Language of the conversation
        
    Returns:
        str: Friendly acknowledgment message
    """
    # ✅ CLEAR PENDING PDF STATE - Mark as declined
    try:
        chat_history = check_if_chat_exists(wa_id)
        if chat_history and len(chat_history) > 0:
            # Find and update the last message with pending PDF
            for msg in reversed(chat_history):
                if msg.get('role') == 'model' and 'research_data' in msg:
                    # Change state from pending to declined
                    msg['research_data']['type'] = 'pdf_declined'
                    break
            store_chat(wa_id, chat_history)
            logger.info("✅ Marked PDF state as declined")
    except Exception as e:
        logger.error(f"Error updating PDF rejection status: {e}")
    
    # Return friendly message
    if detected_language == 'ur':
        return (
            "ٹھیک ہے، کوئی بات نہیں! 😊\n\n"
            "اگر آپ کو کوئی اور قانونی سوال ہو تو بے جھجھک پوچھیں۔ "
            "میں یہاں آپ کی مدد کے لیے ہوں! ⚖️"
        )
    elif detected_language == 'sd':
        return (
            "ٺيڪ آهي، ڪا به ڳالهه ناهي! 😊\n\n"
            "جيڪڏهن توهان کي ڪو ٻيو قانوني سوال آهي ته آزادي سان پڇو. "
            "آئون هتي توهان جي مدد لاءِ آهيان! ⚖️"
        )
    elif detected_language == 'bl':
        return (
            "ٹھیک ہے، کوئی بات نہیں! 😊\n\n"
            "اگر آپ کو کوئی اور قانونی سوال ہو تو بے جھجھک پوچھیں۔ "
            "میں یہاں آپ کی مدد کے لیے ہوں! ⚖️"
        )
    else:
        return (
            "No problem at all! 😊\n\n"
            "If you have any other legal questions, feel free to ask. "
            "I'm here to help! ⚖️"
        )


def generate_pdf_report(wa_id: str, name: str, research_data: dict) -> str:
    """
    Generate a comprehensive, professionally formatted PDF report with enhanced styling and detailed legal analysis.

    Args:
        wa_id: WhatsApp user ID
        name: User's name
        research_data: Stored research data from previous query

    Returns:
        str: Path to generated PDF file
    """
    try:
        from reportlab.lib.pagesizes import A4
        from reportlab.lib.styles import getSampleStyleSheet, ParagraphStyle
        from reportlab.lib.units import inch
        from reportlab.platypus import SimpleDocTemplate, Paragraph, Spacer, PageBreak, Table, TableStyle
        from reportlab.lib.enums import TA_JUSTIFY, TA_CENTER, TA_RIGHT, TA_LEFT
        from reportlab.pdfbase import pdfmetrics
        from reportlab.pdfbase.ttfonts import TTFont
        from reportlab.lib.colors import HexColor, black, white, gray, blue, darkblue, lightgrey
        import tempfile
        from datetime import datetime
<<<<<<< HEAD
        from xml.sax.saxutils import escape
=======
        
        # Import Urdu text processing libraries
        try:
            import arabic_reshaper
            from bidi.algorithm import get_display
            URDU_SUPPORT = True
            logger.info("✅ Arabic reshaper and BiDi support loaded successfully")
        except ImportError as e:
            URDU_SUPPORT = False
            logger.warning(f"⚠️ Urdu text shaping libraries not available: {e}")
            logger.warning("Install with: pip install arabic-reshaper python-bidi")

        # Helper function to properly format Urdu/Arabic text
        def reshape_urdu_text(text):
            """
            Reshape Urdu/Arabic text for proper rendering in PDF.
            This fixes the issue of disconnected letters and black boxes.
            """
            if not text or not URDU_SUPPORT:
                return text
            
            try:
                # Check if text contains Arabic/Urdu characters
                has_arabic = any('\u0600' <= char <= '\u06FF' or '\u0750' <= char <= '\u077F' for char in text)
                
                if has_arabic:
                    # Reshape the text to connect letters properly
                    # Note: arabic_reshaper.reshape() doesn't need configuration parameter in newer versions
                    reshaped_text = arabic_reshaper.reshape(text)
                    
                    # Apply bidirectional algorithm for right-to-left display
                    bidi_text = get_display(reshaped_text)
                    
                    return bidi_text
                else:
                    return text
                    
            except Exception as e:
                logger.warning(f"Error reshaping Urdu text: {e}")
                return text
>>>>>>> 38bcdbe0

        # Register Urdu-compatible font using available Windows fonts
        urdu_font = 'Helvetica'  # Default fallback

        try:
            # Priority order of Windows fonts with best Urdu support
            font_options = [
                ('NotoNaskhArabic', r"C:\Windows\Fonts\NotoNaskhArabic-Regular.ttf", "Noto Naskh Arabic"),
                ('TraditionalArabic', r"C:\Windows\Fonts\trado.ttf", "Traditional Arabic"),
                ('SimplifiedArabic', r"C:\Windows\Fonts\simpo.ttf", "Simplified Arabic"),
                ('ArialUnicodeMS', r"C:\Windows\Fonts\ARIALUNI.ttf", "Arial Unicode MS"),
                ('Tahoma', r"C:\Windows\Fonts\tahoma.ttf", "Tahoma"),
                ('SegoeUI', r"C:\Windows\Fonts\segoeui.ttf", "Segoe UI"),
                ('Calibri', r"C:\Windows\Fonts\calibri.ttf", "Calibri"),
            ]

            for font_name, font_path, display_name in font_options:
                if os.path.exists(font_path):
                    try:
                        pdfmetrics.registerFont(TTFont(font_name, font_path))
                        urdu_font = font_name
                        logger.info(f"✅ Registered {display_name} font for Urdu support")
                        break  # Use the first available font
                    except Exception as e:
                        logger.warning(f"⚠️ Failed to register {display_name}: {e}")
                        continue

            if urdu_font == 'Helvetica':
                logger.warning("⚠️ No suitable system fonts found for Urdu, using Helvetica fallback")

        except Exception as font_error:
            logger.warning(f"⚠️ Font registration failed: {font_error}, using Helvetica fallback")
            urdu_font = 'Helvetica'

        # Extract research data with proper encoding handling
        query = research_data.get('query', 'Legal Query')
        full_legal_response = research_data.get('full_legal_response', '')
        pdf_links = research_data.get('pdf_links', [])
        doc_count = research_data.get('doc_count', 0)
        detected_language = research_data.get('detected_language', 'en')
        voice_summary = research_data.get('voice_summary', '')

        # Ensure all text data is properly encoded
        try:
            query = query.encode('utf-8', errors='replace').decode('utf-8')
            full_legal_response = full_legal_response.encode('utf-8', errors='replace').decode('utf-8')
            voice_summary = voice_summary.encode('utf-8', errors='replace').decode('utf-8')
        except Exception as encoding_error:
            logger.warning(f"Text encoding issue: {encoding_error}")
            # Continue with original text if encoding fails

        # Function to detect if text contains Urdu characters
        def is_urdu_text(text):
            if not text:
                return False
            urdu_chars = sum(1 for char in text if '\u0600' <= char <= '\u06FF' or '\u0750' <= char <= '\u077F')
            return urdu_chars / len(text) > 0.1  # More than 10% Urdu characters

        # Function to get appropriate style for text
        def get_text_style(text):
            if not text:
                return 'BodyText'
            urdu_ratio = sum(1 for char in text if '\u0600' <= char <= '\u06FF' or '\u0750' <= char <= '\u077F') / len(text)
            if urdu_ratio > 0.5:  # More than 50% Urdu characters
                return 'UrduContent'  # Right-aligned for pure Urdu
            elif urdu_ratio > 0.1:  # Some Urdu characters
                return 'UrduText'    # Left-aligned for mixed content
            else:
                return 'BodyText'    # English text
        
        # Smart Paragraph wrapper that automatically reshapes Urdu text
        def create_paragraph(text, style):
            """
            Create a Paragraph with automatic Urdu text reshaping.
            This ensures proper letter connection and right-to-left display.
            """
            if not text:
                return Paragraph(text, style)
            
            # Process HTML-like text to reshape Urdu content
            if URDU_SUPPORT and is_urdu_text(text):
                try:
                    # Split by HTML tags to preserve them
                    import re
                    tag_pattern = r'(<[^>]+>)'
                    parts = re.split(tag_pattern, text)
                    
                    reshaped_parts = []
                    for part in parts:
                        # If it's an HTML tag, keep it as is
                        if part.startswith('<') and part.endswith('>'):
                            reshaped_parts.append(part)
                        else:
                            # Otherwise, reshape if it contains Urdu
                            if part and is_urdu_text(part):
                                reshaped_parts.append(reshape_urdu_text(part))
                            else:
                                reshaped_parts.append(part)
                    
                    text = ''.join(reshaped_parts)
                except Exception as e:
                    logger.warning(f"Error reshaping text for paragraph: {e}")
            
            return Paragraph(text, style)

        # Create PDF file
        temp_dir = tempfile.gettempdir()
        pdf_filename = f"LawYaar_Comprehensive_Report_{wa_id}_{datetime.now().strftime('%Y%m%d_%H%M%S')}.pdf"
        pdf_path = os.path.join(temp_dir, pdf_filename)

        # Create PDF document with custom page templates
        doc = SimpleDocTemplate(pdf_path, pagesize=A4,
                              rightMargin=50, leftMargin=50,
                              topMargin=80, bottomMargin=50)

        # Container for PDF elements
        story = []

        # Simplified universal font and styles
        from reportlab.lib.enums import TA_LEFT, TA_CENTER, TA_JUSTIFY, TA_RIGHT
        from reportlab.lib.colors import black
        from reportlab.platypus import HRFlowable
        import re
        base_font = urdu_font if 'urdu_font' in locals() else 'Helvetica'
        styles = getSampleStyleSheet()
<<<<<<< HEAD

        # Helper function to add or get existing style
        def add_or_get_style(style_name, **kwargs):
            if style_name in styles:
                return styles[style_name]
            styles.add(ParagraphStyle(name=style_name, **kwargs))
            return styles[style_name]

        # Title Style
        add_or_get_style('ReportTitle',
            parent=styles['Title'],
            fontName='Helvetica-Bold',
            fontSize=24,
            alignment=TA_CENTER,
            textColor=darkblue,
            spaceAfter=20,
            leading=28
        )

        # Subtitle Style
        add_or_get_style('ReportSubtitle',
            parent=styles['Heading2'],
            fontName='Helvetica-Bold',
            fontSize=14,
            alignment=TA_CENTER,
            textColor=blue,
            spaceAfter=15,
            leading=18
        )

        # Section Header Style
        add_or_get_style('SectionHeader',
            parent=styles['Heading1'],
            fontName='Helvetica-Bold',
            fontSize=16,
            alignment=TA_LEFT,
            textColor=darkblue,
            spaceBefore=15,
            spaceAfter=10,
            leading=20,
            borderColor=blue,
            borderWidth=0,
            borderPadding=5
        )

        # Subsection Header Style
        add_or_get_style('SubsectionHeader',
            parent=styles['Heading2'],
            fontName='Helvetica-Bold',
=======
        # Helper to add or update styles safely (StyleSheet1 doesn't support deletion)
        def ensure_style(paragraph_style):
            try:
                # If style exists, update key attributes
                existing = styles[paragraph_style.name]
                for attr in ('fontName', 'fontSize', 'alignment', 'spaceBefore', 'spaceAfter', 'leading'):
                    if hasattr(paragraph_style, attr):
                        try:
                            setattr(existing, attr, getattr(paragraph_style, attr))
                        except Exception:
                            pass
            except Exception:
                # Style doesn't exist; add it
                styles.add(paragraph_style)

        # Define and ensure ReportTitle and SectionHeader
        rpt_title = ParagraphStyle(
            name='ReportTitle',
            parent=styles['Title'],
            fontName=base_font,
            fontSize=20,
            alignment=TA_CENTER,
            spaceAfter=16,
            leading=24
        )
        ensure_style(rpt_title)

        sec_header = ParagraphStyle(
            name='SectionHeader',
            parent=styles['Heading1'],
            fontName=base_font,
>>>>>>> 38bcdbe0
            fontSize=14,
            alignment=TA_LEFT,
            spaceBefore=10,
            spaceAfter=8,
            leading=18
        )
<<<<<<< HEAD

        # Body Text Style with better font handling
        add_or_get_style('BodyText',
=======
        ensure_style(sec_header)
        body_style = ParagraphStyle(
            name='BodyText',
>>>>>>> 38bcdbe0
            parent=styles['Normal'],
            fontName=base_font,
            fontSize=11,
            alignment=TA_JUSTIFY,
            leading=14,
<<<<<<< HEAD
            spaceAfter=6,
            encoding='utf-8'  # Ensure UTF-8 encoding
        )

        # Urdu-specific text style for better word formation
        add_or_get_style('UrduText',
            parent=styles['Normal'],
            fontName=urdu_font,
            fontSize=13,  # Slightly larger for better readability
            alignment=TA_LEFT,  # Left-aligned for mixed content, but can be changed to TA_RIGHT for pure Urdu
            leading=16,
            spaceAfter=8,
            encoding='utf-8',
            wordSpace=2,  # Better word spacing for Urdu
            allowWidows=0,  # Prevent single lines at page breaks
            allowOrphans=0,  # Prevent orphaned lines
        )

        # Urdu title style
        add_or_get_style('UrduTitle',
            parent=styles['Heading2'],
            fontName=urdu_font,
            fontSize=16,
            alignment=TA_LEFT,
            textColor=darkblue,
            spaceAfter=10,
            leading=20,
            encoding='utf-8'
        )

        # Pure Urdu content style (right-aligned)
        add_or_get_style('UrduContent',
            parent=styles['Normal'],
            fontName=urdu_font,
            fontSize=14,
            alignment=TA_RIGHT,  # Right-aligned for pure Urdu content
            leading=18,
            spaceAfter=8,
            encoding='utf-8',
            wordSpace=3,  # More spacing for Urdu words
        )

        # Metadata Style
        add_or_get_style('Metadata',
            parent=styles['Normal'],
            fontName='Helvetica',
            fontSize=10,
            alignment=TA_LEFT,
            textColor=HexColor('#34495E'),
            leading=12
        )

        # Footer Style
        add_or_get_style('Footer',
=======
            spaceAfter=6
        )
        ensure_style(body_style)

        # Additional styles used later in the document
        highlight_box = ParagraphStyle(
            name='HighlightBox',
            parent=styles['Normal'],
            fontName=base_font,
            fontSize=11,
            alignment=TA_LEFT,
            leading=14,
            spaceBefore=6,
            spaceAfter=6
        )
        ensure_style(highlight_box)

        subsection = ParagraphStyle(
            name='SubsectionHeader',
            parent=styles['Heading2'],
            fontName=base_font,
            fontSize=12,
            alignment=TA_LEFT,
            spaceBefore=6,
            spaceAfter=6,
            leading=16
        )
        ensure_style(subsection)

        footer_style = ParagraphStyle(
            name='Footer',
>>>>>>> 38bcdbe0
            parent=styles['Normal'],
            fontName=base_font,
            fontSize=9,
            alignment=TA_CENTER,
<<<<<<< HEAD
            textColor=gray,
            leading=11
        )

        # Highlight Box Style
        add_or_get_style('HighlightBox',
=======
            leading=12,
            spaceBefore=6,
            spaceAfter=6
        )
        ensure_style(footer_style)

        # Urdu-specific styles (used by get_text_style)
        urdu_content = ParagraphStyle(
            name='UrduContent',
>>>>>>> 38bcdbe0
            parent=styles['Normal'],
            fontName=base_font,
            fontSize=12,
            alignment=TA_RIGHT,
            leading=16,
            spaceAfter=6
        )
        ensure_style(urdu_content)

        urdu_text_style = ParagraphStyle(
            name='UrduText',
            parent=styles['Normal'],
            fontName=base_font,
            fontSize=11,
            alignment=TA_LEFT,
<<<<<<< HEAD
            textColor=white,
            backColor=HexColor('#3498DB'),
            borderColor=HexColor('#2980B9'),
            borderWidth=1,
            borderPadding=8,
            leading=16
        )
=======
            leading=14,
            spaceAfter=6
        )
        ensure_style(urdu_text_style)
>>>>>>> 38bcdbe0

        # ================================
        # HEADER SECTION - Professional Branding (Localized)
        # ================================

        # Main Title (no emoji, no color)
        if detected_language == 'ur':
            title_text = "لاء یار قانونی تحقیق کی رپورٹ"
            subtitle_text = "سپریم کورٹ آف پاکستان کی کیس لاء کا جامع تجزیہ"
        elif detected_language == 'sd':
            title_text = "لاء يار قانوني تحقيق جي رپورٽ"
            subtitle_text = "سپریم کورٽ آف پاڪستان جي ڪيس لاء جو جامع تجزيو"
        elif detected_language == 'bl':
            title_text = "لاء یار قانونی تحقیق کی رپورٹ"
            subtitle_text = "سپریم کورٹ آف پاکستان کی کیس لاء کا جامع تجزیہ"
        else:
            title_text = "LAWYAAR LEGAL RESEARCH REPORT"
            subtitle_text = "Comprehensive Supreme Court of Pakistan Case Law Analysis"

        title = create_paragraph(title_text, styles['ReportTitle'])
        story.append(title)
        subtitle = create_paragraph(subtitle_text, styles['BodyText'])
        story.append(subtitle)
        story.append(Spacer(1, 8))
        story.append(HRFlowable(width="100%", thickness=1, color=black, spaceBefore=4, spaceAfter=8))

        # ================================
        # METADATA SECTION - Enhanced Presentation (Localized)
        # ================================

        # Create metadata table for better organization
        current_time = datetime.now()

        if detected_language == 'ur':
            metadata_data = [
                [create_paragraph('رپورٹ کی تفصیلات', styles['BodyText']), ''],
                [create_paragraph('جناب کے لیے تیار کی گئی:', styles['BodyText']), create_paragraph(name, styles['BodyText'])],
                [create_paragraph('رپورٹ کی تاریخ:', styles['BodyText']), create_paragraph(current_time.strftime('%B %d, %Y'), styles['BodyText'])],
                [create_paragraph('رپورٹ کا وقت:', styles['BodyText']), create_paragraph(current_time.strftime('%I:%M %p'), styles['BodyText'])],
                [create_paragraph('کیسز کا تجزیہ:', styles['BodyText']), create_paragraph(f'{doc_count} متعلقہ کیسز', styles['BodyText'])],
                [create_paragraph('زبان:', styles['BodyText']), create_paragraph('اردو/انگریزی', styles['BodyText'])],
                [create_paragraph('رپورٹ آئی ڈی:', styles['BodyText']), create_paragraph(f'LY-{wa_id}-{current_time.strftime("%Y%m%d%H%M")}', styles['BodyText'])],
            ]
        elif detected_language == 'sd':
            metadata_data = [
                ['رپورٽ جي تفصيل', ''],
                ['جناب لاءِ تيار ڪيل:', name],
                ['رپورٽ جي تاريخ:', current_time.strftime('%B %d, %Y')],
                ['رپورٽ جو وقت:', current_time.strftime('%I:%M %p')],
                ['ڪيسز جو تجزيو:', f'{doc_count} لاڳاپيل ڪيس'],
                ['ٻولي:', 'سنڌي/انگريزي'],
                ['رپورٽ آءِ ڊي:', f'LY-{wa_id}-{current_time.strftime("%Y%m%d%H%M")}'],
            ]
        elif detected_language == 'bl':
            metadata_data = [
                ['رپورٹ کی تفصیلات', ''],
                ['جناب کے لیے تیار کی گئی:', name],
                ['رپورٹ کی تاریخ:', current_time.strftime('%B %d, %Y')],
                ['رپورٹ کا وقت:', current_time.strftime('%I:%M %p')],
                ['کیسز کا تجزیہ:', f'{doc_count} متعلقہ کیسز'],
                ['زبان:', 'بلوچی/انگریزی'],
                ['رپورٹ آئی ڈی:', f'LY-{wa_id}-{current_time.strftime("%Y%m%d%H%M")}'],
            ]
        else:
            metadata_data = [
                [create_paragraph('Report Details', styles['BodyText']), ''],
                [create_paragraph('Generated for:', styles['BodyText']), create_paragraph(name, styles['BodyText'])],
                [create_paragraph('Report Date:', styles['BodyText']), create_paragraph(current_time.strftime('%B %d, %Y'), styles['BodyText'])],
                [create_paragraph('Report Time:', styles['BodyText']), create_paragraph(current_time.strftime('%I:%M %p'), styles['BodyText'])],
                [create_paragraph('Cases Analyzed:', styles['BodyText']), create_paragraph(f'{doc_count} relevant cases', styles['BodyText'])],
                [create_paragraph('Language:', styles['BodyText']), create_paragraph('English', styles['BodyText'])],
                [create_paragraph('Report ID:', styles['BodyText']), create_paragraph(f'LY-{wa_id}-{current_time.strftime("%Y%m%d%H%M")}', styles['BodyText'])],
            ]

        # Create table with styling
        metadata_table = Table(metadata_data, colWidths=[2*inch, 4*inch])
        metadata_table.setStyle(TableStyle([
            ('TEXTCOLOR', (0, 0), (-1, 0), black),
            ('FONTNAME', (0, 0), (-1, 0), base_font),
            ('FONTSIZE', (0, 0), (-1, 0), 12),
            ('ALIGN', (0, 0), (-1, -1), 'LEFT'),
            ('FONTNAME', (0, 1), (-1, -1), base_font),
            ('FONTSIZE', (0, 1), (-1, -1), 10),
            ('GRID', (0, 0), (-1, -1), 0.5, gray),
            ('VALIGN', (0, 0), (-1, -1), 'MIDDLE'),
            ('LEFTPADDING', (0, 0), (-1, -1), 8),
            ('RIGHTPADDING', (0, 0), (-1, -1), 8),
            ('TOPPADDING', (0, 0), (-1, -1), 6),
            ('BOTTOMPADDING', (0, 0), (-1, -1), 6),
        ]))

        story.append(metadata_table)
        story.append(Spacer(1, 20))

        # ================================
        # TABLE OF CONTENTS
        # ================================

        toc_title = create_paragraph("<b>TABLE OF CONTENTS</b>", styles['SectionHeader'])
        story.append(toc_title)
        story.append(Spacer(1, 10))

        toc_items = [
            "1. Executive Summary",
            "2. Your Legal Query",
            "3. Detailed Legal Analysis",
            "4. Key Findings & Principles",
            "5. Case References & Citations",
            "6. Additional Resources",
            "7. Methodology & Disclaimers"
        ]

        for item in toc_items:
            toc_item = create_paragraph(item, styles['BodyText'])
            story.append(toc_item)
            story.append(Spacer(1, 3))

        story.append(Spacer(1, 15))

        # ================================
        # EXECUTIVE SUMMARY SECTION
        # ================================

        story.append(PageBreak())
        if detected_language == 'ur':
            exec_summary_title = create_paragraph("<b>1. 📊 ایگزیکٹو سمری</b>", styles['SectionHeader'])
        elif detected_language == 'sd':
            exec_summary_title = create_paragraph("<b>1. 📊 ايگزيڪيوٽو سميري</b>", styles['SectionHeader'])
        elif detected_language == 'bl':
            exec_summary_title = create_paragraph("<b>1. 📊 ایگزیکٹو سمری</b>", styles['SectionHeader'])
        else:
            exec_summary_title = create_paragraph("<b>1. 📊 EXECUTIVE SUMMARY</b>", styles['SectionHeader'])
        story.append(exec_summary_title)
        story.append(Spacer(1, 10))

        # Summary statistics in a highlighted box (Localized)
        if detected_language == 'ur':
            summary_stats = f"""
            <b>🔍 تحقیق کا جائزہ:</b><br/>
            • {doc_count} متعلقہ سپریم کورٹ کے کیسز کا تجزیہ کیا گیا<br/>
            • جامع قانونی تجزیہ فراہم کیا گیا<br/>
            • تمام حوالہ جات اور کیس لنکس شامل ہیں<br/>
            • پیشہ ورانہ قانونی تحقیق کی طریقہ کار کا اطلاق کیا گیا
            """
        elif detected_language == 'sd':
            summary_stats = f"""
            <b>🔍 تحقيق جو جائزو:</b><br/>
            • {doc_count} لاڳاپيل سپريم ڪورٽ جي ڪيسز جو تجزيو ڪيو ويو<br/>
            • جامع قانوني تجزيو مهيا ڪيو ويو<br/>
            • سڀ حوالا ۽ ڪيس لنڪ شامل آهن<br/>
            • پروفيشنل قانوني تحقيق جي طريقي جو اطلاق ڪيو ويو
            """
        elif detected_language == 'bl':
            summary_stats = f"""
            <b>🔍 تحقیق کا جائزہ:</b><br/>
            • {doc_count} متعلقہ سپریم کورٹ کے کیسز کا تجزیہ کیا گیا<br/>
            • جامع قانونی تجزیہ فراہم کیا گیا<br/>
            • تمام حوالہ جات اور کیس لنکس شامل ہیں<br/>
            • پیشہ ورانہ قانونی تحقیق کی طریقہ کار کا اطلاق کیا گیا
            """
        else:
            summary_stats = f"""
            <b>🔍 Research Overview:</b><br/>
            • Analyzed {doc_count} relevant Supreme Court cases<br/>
            • Comprehensive legal analysis provided<br/>
            • All citations and case links included<br/>
            • Professional legal research methodology applied
            """

        summary_box = create_paragraph(summary_stats, styles['HighlightBox'])
        story.append(summary_box)
        story.append(Spacer(1, 15))

        # Voice summary content

        # Ensure escape is always available
        from xml.sax.saxutils import escape

        if voice_summary.strip():
            if detected_language == 'ur':
                summary_content = create_paragraph("<b>💡 کلیدی نتائج:</b>", styles['SubsectionHeader'])
            elif detected_language == 'sd':
                summary_content = create_paragraph("<b>💡 ڪليدي نتيجا:</b>", styles['SubsectionHeader'])
            elif detected_language == 'bl':
                summary_content = create_paragraph("<b>💡 کلیدی نتائج:</b>", styles['SubsectionHeader'])
            else:
                summary_content = create_paragraph("<b>💡 Key Findings:</b>", styles['SubsectionHeader'])
            story.append(summary_content)
            story.append(Spacer(1, 5))

            # Escape XML special characters in summary
            summary_escaped = escape(voice_summary)
            # Simple markdown conversion (bold only)
            import re
            summary_escaped = re.sub(r'\*\*([^*]+)\*\*', r'<b>\1</b>', summary_escaped)
            summary_escaped = re.sub(r'\*([^*]+)\*', r'<i>\1</i>', summary_escaped)

            style_name = get_text_style(voice_summary)
            story.append(create_paragraph(summary_escaped, styles[style_name]))
            story.append(Spacer(1, 10))

        # ================================
        # USER QUERY SECTION (Localized)
        # ================================

        if detected_language == 'ur':
            query_title = create_paragraph("<b>2. ❓ آپ کا قانونی سوال</b>", styles['SectionHeader'])
        elif detected_language == 'sd':
            query_title = create_paragraph("<b>2. ❓ توهان جو قانوني سوال</b>", styles['SectionHeader'])
        elif detected_language == 'bl':
            query_title = create_paragraph("<b>2. ❓ آپ کا قانونی سوال</b>", styles['SectionHeader'])
        else:
            query_title = create_paragraph("<b>2. ❓ YOUR LEGAL QUERY</b>", styles['SectionHeader'])
        story.append(query_title)
        story.append(Spacer(1, 10))

        # Query in a bordered box (Localized)
        if detected_language == 'ur':
            query_label = "سوال:"
        elif detected_language == 'sd':
            query_label = "سوال:"
        elif detected_language == 'bl':
            query_label = "سوال:"
        else:
            query_label = "Query:"

        query_box_data = [[create_paragraph(f"<b>{query_label}</b> {escape(query)}", styles['BodyText'])]]
        query_table = Table(query_box_data, colWidths=[7*inch])
        query_table.setStyle(TableStyle([
            ('BOX', (0, 0), (-1, -1), 1, black),
            ('LEFTPADDING', (0, 0), (-1, -1), 12),
            ('RIGHTPADDING', (0, 0), (-1, -1), 12),
            ('TOPPADDING', (0, 0), (-1, -1), 10),
            ('BOTTOMPADDING', (0, 0), (-1, -1), 10),
        ]))

        story.append(query_table)
        story.append(Spacer(1, 15))

        # ================================
        # DETAILED LEGAL ANALYSIS (Localized)
        # ================================

        story.append(PageBreak())
        if detected_language == 'ur':
            analysis_title = create_paragraph("<b>3. ⚖️ تفصیلی قانونی تجزیہ</b>", styles['SectionHeader'])
        elif detected_language == 'sd':
            analysis_title = create_paragraph("<b>3. ⚖️ تفصيلي قانوني تجزيو</b>", styles['SectionHeader'])
        elif detected_language == 'bl':
            analysis_title = create_paragraph("<b>3. ⚖️ تفصیلی قانونی تجزیہ</b>", styles['SectionHeader'])
        else:
            analysis_title = create_paragraph("<b>3. ⚖️ DETAILED LEGAL ANALYSIS</b>", styles['SectionHeader'])
        story.append(analysis_title)
        story.append(Spacer(1, 12))

        # Analysis introduction (Localized)
        if detected_language == 'ur':
            intro_text = """
            <b>جامع قانونی تحقیق اور تجزیہ</b><br/><br/>
            یہ سیکشن آپ کے قانونی سوال کا متعلقہ سپریم کورٹ آف پاکستان کی کیس لاء کی بنیاد پر گہرائی سے تجزیہ فراہم کرتا ہے۔
            تجزیہ متعدد کیسز سے معلومات کا امتزاج کرتا ہے، کلیدی قانونی اصولوں، فیصلوں اور عملی مضمرات کو اجاگر کرتا ہے۔
            """
        elif detected_language == 'sd':
            intro_text = """
            <b>جامع قانوني تحقيق ۽ تجزيو</b><br/><br/>
            هي سيڪشن توهان جي قانوني سوال جي لاڳاپيل سپريم ڪورٽ آف پاڪستان جي ڪيس لاء جي بنياد تي گهرائيءَ سان تجزيو مهيا ڪري ٿو.
            تجزيو گهڻن ڪيسز مان معلومات جو ميلاپ ڪري ٿو، ڪليدي قانوني اصولن، فيصلن ۽ عملي نتيجن کي اجاگر ڪري ٿو.
            """
        elif detected_language == 'bl':
            intro_text = """
            <b>جامع قانونی تحقیق اور تجزیہ</b><br/><br/>
            یہ سیکشن آپ کے قانونی سوال کا متعلقہ سپریم کورٹ آف پاکستان کی کیس لاء کی بنیاد پر گہرائی سے تجزیہ فراہم کرتا ہے۔
            تجزیہ متعدد کیسز سے معلومات کا امتزاج کرتا ہے، کلیدی قانونی اصولوں، فیصلوں اور عملی مضمرات کو اجاگر کرتا ہے۔
            """
        else:
            intro_text = """
            <b>Comprehensive Legal Research & Analysis</b><br/><br/>
            This section provides an in-depth analysis of your legal query based on relevant Supreme Court of Pakistan case law.
            The analysis synthesizes information from multiple cases, highlighting key legal principles, holdings, and practical implications.
            """
        story.append(create_paragraph(intro_text, styles['BodyText']))
        story.append(Spacer(1, 10))

        # Main legal analysis content
        if full_legal_response.strip():
            try:
                # Escape and convert markdown to PDF-friendly format
                legal_text = escape(full_legal_response)

                # Enhanced markdown conversion
                legal_text = re.sub(r'\*\*([^*]+)\*\*', r'<b>\1</b>', legal_text)  # Bold
                legal_text = re.sub(r'\*([^*]+)\*', r'<i>\1</i>', legal_text)     # Italic
                legal_text = re.sub(r'^### (.*)$', r'<b>\1</b>', legal_text, flags=re.MULTILINE)  # H3 headers
                legal_text = re.sub(r'^## (.*)$', r'<b>\1</b>', legal_text, flags=re.MULTILINE)   # H2 headers
                legal_text = re.sub(r'^# (.*)$', r'<b>\1</b>', legal_text, flags=re.MULTILINE)    # H1 headers

                # Handle line breaks and paragraphs
                legal_text = legal_text.replace('\n\n', '<br/><br/>')
                legal_text = legal_text.replace('\n', '<br/>')

                # Ensure text is properly encoded for PDF
                legal_text = legal_text.encode('utf-8', errors='replace').decode('utf-8')

                # Split into paragraphs and add formatting
                paragraphs = legal_text.split('<br/><br/>')
                for i, para in enumerate(paragraphs):
                    para = para.strip()
                    if para and len(para) > 10:  # Filter out very short fragments
                        # Add paragraph numbering for main sections
                        if len(para) > 100:  # Substantial paragraphs
                            style_name = get_text_style(para)
                            story.append(create_paragraph(f"<b>[{i+1}]</b> {para}", styles[style_name]))
                        else:
                            style_name = get_text_style(para)
                            story.append(create_paragraph(para, styles[style_name]))
                        story.append(Spacer(1, 6))
            except Exception as text_error:
                logger.warning(f"Error processing legal text: {text_error}")
                # Fallback to simple text processing
                simple_text = escape(full_legal_response)
                style_name = get_text_style(simple_text)
                story.append(create_paragraph(simple_text, styles[style_name]))
                story.append(Spacer(1, 6))

        # ================================
        # KEY FINDINGS SECTION
        # ================================

        story.append(PageBreak())
        findings_title = create_paragraph("<b>4. 🎯 KEY FINDINGS & LEGAL PRINCIPLES</b>", styles['SectionHeader'])
        story.append(findings_title)
        story.append(Spacer(1, 10))

        # Extract key points from the analysis (simplified version)
        findings_text = """
        <b>📋 Summary of Key Legal Principles:</b><br/><br/>
        • <b>Precedent Analysis:</b> Relevant case law has been examined and applied to your specific query<br/>
        • <b>Legal Reasoning:</b> Analysis follows established judicial reasoning and legal methodology<br/>
        • <b>Practical Application:</b> Findings are directly applicable to real-world legal scenarios<br/>
        • <b>Case Citations:</b> All conclusions are supported by specific Supreme Court precedents
        """

        story.append(create_paragraph(findings_text, styles['BodyText']))
        story.append(Spacer(1, 15))

        # ================================
        # CASE REFERENCES SECTION (Localized)
        # ================================

        story.append(PageBreak())
        if pdf_links and len(pdf_links) > 0:
            if detected_language == 'ur':
                references_title = create_paragraph("<b>5. 📚 کیس حوالہ جات اور اقتباسات</b>", styles['SectionHeader'])
            elif detected_language == 'sd':
                references_title = create_paragraph("<b>5. 📚 ڪيس حوالا ۽ اقتباس</b>", styles['SectionHeader'])
            elif detected_language == 'bl':
                references_title = create_paragraph("<b>5. 📚 کیس حوالہ جات اور اقتباسات</b>", styles['SectionHeader'])
            else:
                references_title = create_paragraph("<b>5. 📚 CASE REFERENCES & CITATIONS</b>", styles['SectionHeader'])
            story.append(references_title)
            story.append(Spacer(1, 12))

            if detected_language == 'ur':
                references_intro = f"""
                <b>کیس دستاویزات کا مکمل مجموعہ ({len(pdf_links)} کیسز)</b><br/><br/>
                ذیل میں اس رپورٹ میں تجزیہ کیے گئے تمام سپریم کورٹ کے کیسز کی جامع فہرست ہے۔
                ہر کیس میں اقتباس کی تفصیلات، کیس کے عنوانات اور سرکاری عدالت کے دستاویزات کے براہ راست لنکس شامل ہیں۔
                """
            elif detected_language == 'sd':
                references_intro = f"""
                <b>ڪيس دستاويز جو مڪمل ميلاپ ({len(pdf_links)} ڪيس)</b><br/><br/>
                هيٺ هن رپورٽ ۾ تجزيو ڪيل سڀني سپريم ڪورٽ جي ڪيسز جي جامع فهرست آهي.
                هر ڪيس ۾ اقتباس جي تفصيل، ڪيس جا عنوان ۽ سرڪاري عدالت جي دستاويز جي سڌي لنڪ شامل آهن.
                """
            elif detected_language == 'bl':
                references_intro = f"""
                <b>کیس دستاویزات کا مکمل مجموعہ ({len(pdf_links)} کیسز)</b><br/><br/>
                ذیل میں اس رپورٹ میں تجزیہ کیے گئے تمام سپریم کورٹ کے کیسز کی جامع فہرست ہے۔
                ہر کیس میں اقتباس کی تفصیلات، کیس کے عنوانات اور سرکاری عدالت کے دستاویزات کے براہ راست لنکس شامل ہیں۔
                """
            else:
                references_intro = f"""
                <b>Complete Case Documentation ({len(pdf_links)} cases)</b><br/><br/>
                Below is a comprehensive list of all Supreme Court cases analyzed in this report.
                Each case includes citation details, case titles, and direct links to official court documents.
                """
            story.append(create_paragraph(references_intro, styles['BodyText']))
            story.append(Spacer(1, 10))

            # Create case reference cards (Localized labels)
            for i, pdf_info in enumerate(pdf_links, 1):
                case_no = pdf_info.get('case_no', 'Case')
                case_title = pdf_info.get('title', '')
                url = pdf_info.get('url', '')

                # Case card in a table format (Localized)
                if detected_language == 'ur':
                    case_data = [
                        [create_paragraph(f'کیس {i}: {case_no}', styles['BodyText']), ''],
                        [create_paragraph('عنوان:', styles['BodyText']), create_paragraph(case_title if case_title else 'N/A', styles['BodyText'])],
                        [create_paragraph('اقتباس:', styles['BodyText']), create_paragraph(case_no, styles['BodyText'])],
                        [create_paragraph('دستاویز لنک:', styles['BodyText']), create_paragraph(f'<a href="{url}">{url}</a>' if url else 'N/A', styles['BodyText'])],
                    ]
                elif detected_language == 'sd':
                    case_data = [
                        [create_paragraph(f'ڪيس {i}: {case_no}', styles['BodyText']), ''],
                        [create_paragraph('عنوان:', styles['BodyText']), create_paragraph(case_title if case_title else 'N/A', styles['BodyText'])],
                        [create_paragraph('اقتباس:', styles['BodyText']), create_paragraph(case_no, styles['BodyText'])],
                        [create_paragraph('دستاويز لنڪ:', styles['BodyText']), create_paragraph(f'<a href="{url}">{url}</a>' if url else 'N/A', styles['BodyText'])],
                    ]
                elif detected_language == 'bl':
                    case_data = [
                        [create_paragraph(f'کیس {i}: {case_no}', styles['BodyText']), ''],
                        [create_paragraph('عنوان:', styles['BodyText']), create_paragraph(case_title if case_title else 'N/A', styles['BodyText'])],
                        [create_paragraph('اقتباس:', styles['BodyText']), create_paragraph(case_no, styles['BodyText'])],
                        [create_paragraph('دستاویز لنک:', styles['BodyText']), create_paragraph(f'<a href="{url}">{url}</a>' if url else 'N/A', styles['BodyText'])],
                    ]
                else:
                    case_data = [
                        [create_paragraph(f'Case {i}: {case_no}', styles['BodyText']), ''],
                        [create_paragraph('Title:', styles['BodyText']), create_paragraph(case_title if case_title else 'N/A', styles['BodyText'])],
                        [create_paragraph('Citation:', styles['BodyText']), create_paragraph(case_no, styles['BodyText'])],
                        [create_paragraph('Document Link:', styles['BodyText']), create_paragraph(f'<a href="{url}">{url}</a>' if url else 'N/A', styles['BodyText'])],
                    ]

                case_table = Table(case_data, colWidths=[1.5*inch, 5.5*inch])
                case_table.setStyle(TableStyle([
                    ('FONTNAME', (0, 0), (-1, 0), base_font),
                    ('FONTSIZE', (0, 0), (-1, 0), 12),
                    ('TEXTCOLOR', (0, 0), (-1, -1), black),
                    ('FONTNAME', (0, 1), (-1, -1), base_font),
                    ('FONTSIZE', (0, 1), (-1, -1), 10),
                    ('GRID', (0, 0), (-1, -1), 0.5, gray),
                    ('VALIGN', (0, 0), (-1, -1), 'MIDDLE'),
                    ('LEFTPADDING', (0, 0), (-1, -1), 8),
                    ('RIGHTPADDING', (0, 0), (-1, -1), 8),
                    ('TOPPADDING', (0, 0), (-1, -1), 6),
                    ('BOTTOMPADDING', (0, 0), (-1, -1), 6),
                ]))

                story.append(case_table)
                story.append(Spacer(1, 12))

        # ================================
        # ADDITIONAL RESOURCES SECTION (Localized)
        # ================================

        story.append(PageBreak())
        if detected_language == 'ur':
            resources_title = create_paragraph("<b>6. 📖 اضافی وسائل</b>", styles['SectionHeader'])
        elif detected_language == 'sd':
            resources_title = create_paragraph("<b>6. 📖 اضافي وسيلا</b>", styles['SectionHeader'])
        elif detected_language == 'bl':
            resources_title = create_paragraph("<b>6. 📖 اضافی وسائل</b>", styles['SectionHeader'])
        else:
            resources_title = create_paragraph("<b>6. 📖 ADDITIONAL RESOURCES</b>", styles['SectionHeader'])
        story.append(resources_title)
        story.append(Spacer(1, 12))

        if detected_language == 'ur':
            resources_text = """
            <b>🔗 مفید قانونی وسائل:</b><br/><br/>
            • <b>سپریم کورٹ آف پاکستان کی سرکاری ویب سائٹ:</b> www.supremecourt.gov.pk<br/>
            • <b>پاکستان قانونی معلومات کا مرکز:</b> www.paklii.org<br/>
            • <b>قانون اور انصاف کمیشن آف پاکستان:</b> www.ljcp.gov.pk<br/>
            • <b>قانونی تحقیق کے ڈیٹابیس:</b> پاکستان بار کونسل کے ذریعے دستیاب<br/><br/>
            <b>💼 پیشہ ورانہ قانونی خدمات:</b><br/>
            ذاتی نوعیت کی قانونی مشاورت اور نمائندگی کے لیے، اہل وکیلین اور قانونی پیشہ ورؤں سے رجوع کریں۔
            """
        elif detected_language == 'sd':
            resources_text = """
            <b>🔗 مفيد قانوني وسيلا:</b><br/><br/>
            • <b>سپريم ڪورٽ آف پاڪستان جي سرڪاري ويب سائيٽ:</b> www.supremecourt.gov.pk<br/>
            • <b>پاڪستان قانوني معلومات جو مرڪز:</b> www.paklii.org<br/>
            • <b>قانون ۽ انصاف ڪميشن آف پاڪستان:</b> www.ljcp.gov.pk<br/>
            • <b>قانوني تحقيق جا ڊيٽابيس:</b> پاڪستان بار ڪونسل جي ذريعي دستياب<br/><br/>
            <b>💼 پروفيشنل قانوني خدمتون:</b><br/>
            ذاتي نوعيت جي قانوني صلاح ۽ نمائندگي لاءِ، اهل وڪيلن ۽ قانوني پروفيشنلز سان رجوع ڪريو.
            """
        elif detected_language == 'bl':
            resources_text = """
            <b>🔗 مفید قانونی وسائل:</b><br/><br/>
            • <b>سپریم کورٹ آف پاکستان کی سرکاری ویب سائٹ:</b> www.supremecourt.gov.pk<br/>
            • <b>پاکستان قانونی معلومات کا مرکز:</b> www.paklii.org<br/>
            • <b>قانون اور انصاف کمیشن آف پاکستان:</b> www.ljcp.gov.pk<br/>
            • <b>قانونی تحقیق کے ڈیٹابیس:</b> پاکستان بار کونسل کے ذریعے دستیاب<br/><br/>
            <b>💼 پیشہ ورانہ قانونی خدمات:</b><br/>
            ذاتی نوعیت کی قانونی مشاورت اور نمائندگی کے لیے، اہل وکیلین اور قانونی پیشہ ورؤں سے رجوع کریں۔
            """
        else:
            resources_text = """
            <b>🔗 Useful Legal Resources:</b><br/><br/>
            • <b>Supreme Court of Pakistan Official Website:</b> www.supremecourt.gov.pk<br/>
            • <b>Pakistan Legal Information Center:</b> www.paklii.org<br/>
            • <b>Law & Justice Commission of Pakistan:</b> www.ljcp.gov.pk<br/>
            • <b>Legal Research Databases:</b> Available through Pakistan Bar Council<br/><br/>
            <b>💼 Professional Legal Services:</b><br/>
            For personalized legal advice and representation, consult qualified attorneys and legal professionals.
            """

        story.append(create_paragraph(resources_text, styles['BodyText']))
        story.append(Spacer(1, 15))

        # ================================
        # METHODOLOGY & DISCLAIMERS (Localized)
        # ================================

        story.append(PageBreak())
        if detected_language == 'ur':
            methodology_title = create_paragraph("<b>7. 🔬 طریقہ کار اور پیشہ ورانہ اخطاریے</b>", styles['SectionHeader'])
        elif detected_language == 'sd':
            methodology_title = create_paragraph("<b>7. 🔬 طريقو ڪار ۽ پروفيشنل اختياريون</b>", styles['SectionHeader'])
        elif detected_language == 'bl':
            methodology_title = create_paragraph("<b>7. 🔬 طریقہ کار اور پیشہ ورانہ اخطاریے</b>", styles['SectionHeader'])
        else:
            methodology_title = create_paragraph("<b>7. 🔬 METHODOLOGY & PROFESSIONAL DISCLAIMERS</b>", styles['SectionHeader'])
        story.append(methodology_title)
        story.append(Spacer(1, 12))

        if detected_language == 'ur':
            methodology_text = """
            <b>🤖 AI کی طاقت سے چلنے والی قانونی تحقیق کی طریقہ کار:</b><br/><br/>
            یہ رپورٹ جدید AI ٹیکنالوجی کے ساتھ جامع قانونی ڈیٹابیس کا استعمال کرتے ہوئے تیار کی گئی ہے:<br/>
            • <b>ویکٹر ڈیٹابیس کی تلاش:</b> ایمبیڈنگز کا استعمال کرتے ہوئے کیس لاء کا سیمنٹک تجزیہ<br/>
            • <b>LLM تجزیہ:</b> بڑے لینگویج ماڈلز کا استعمال کرتے ہوئے قانونی اصولوں کا تجزیہ<br/>
            • <b>ماخذ کی تصدیق:</b> تمام حوالہ جات سرکاری عدالت کے دستاویزات سے منسلک ہیں<br/>
            • <b>کوالٹی کی یقین دہانی:</b> قانونی درستگی کی کثیر مرحلہ تصدیق<br/><br/>
            <b>⚠️ اہم پیشہ ورانہ اخطاریے:</b><br/><br/>
            • <i>یہ رپورٹ صرف معلوماتی مقاصد کے لیے ہے اور قانونی مشاورت نہیں ہے</i><br/>
            • <i>ہمیشہ اپنی صورت حال کے لیے اہل قانونی پیشہ ورؤں سے مشاورت کریں</i><br/>
            • <i>قوانین اور سابقے تبدیل ہو سکتے ہیں؛ ماہرین سے موجودہ حیثیت کی تصدیق کریں</i><br/>
            • <i>لاء یار تحقیق کی مدد فراہم کرتا ہے لیکن پیشہ ورانہ قانونی مشاورت کا متبادل نہیں ہے</i>
            """
        elif detected_language == 'sd':
            methodology_text = """
            <b>🤖 AI جي طاقت سان هلندڙ قانوني تحقيق جي طريقي ڪار:</b><br/><br/>
            هي رپورٽ جديد AI ٽيڪنالوجي سان جامع قانوني ڊيٽابيس جو استعمال ڪندي تيار ڪئي وئي آهي:<br/>
            • <b>ويڪٽر ڊيٽابيس جي ڳولا:</b> ايمبيڊنگ جو استعمال ڪندي ڪيس لاء جو سيمينٽڪ تجزيو<br/>
            • <b>LLM تجزيو:</b> وڏن ٻولي ماڊلز جو استعمال ڪندي قانوني اصولن جو تجزيو<br/>
            • <b>ماخذ جي تصديق:</b> سڀ حوالا سرڪاري عدالت جي دستاويز سان ڳنڍيل آهن<br/>
            • <b>ڪوالٽي جي يقيني ڪرڻ:</b> قانوني درستگي جي ڪيترن ئي مرحلن جي تصديق<br/><br/>
            <b>⚠️ اهم پروفيشنل اختياريون:</b><br/><br/>
            • <i>هي رپورٽ صرف معلوماتي مقصدن لاءِ آهي ۽ قانوني صلاح ناهي</i><br/>
            • <i>هميشه پنهن جي صورتحال لاءِ اهل قانوني پروفيشنلز سان صلاح ڪريو</i><br/>
            • <i>قانون ۽ سابقا تبديل ٿي سگهن ٿا؛ ماهرن سان موجوده حيثيت جي تصديق ڪريو</i><br/>
            • <i>لاء يار تحقيق جي مدد فراهم ڪري ٿو پر پروفيشنل قانوني صلاح جو متبادل ناهي</i>
            """
        elif detected_language == 'bl':
            methodology_text = """
            <b>🤖 AI کی طاقت سے چلنے والی قانونی تحقیق کی طریقہ کار:</b><br/><br/>
            یہ رپورٹ جدید AI ٹیکنالوجی کے ساتھ جامع قانونی ڈیٹابیس کا استعمال کرتے ہوئے تیار کی گئی ہے:<br/>
            • <b>ویکٹر ڈیٹابیس کی تلاش:</b> ایمبیڈنگز کا استعمال کرتے ہوئے کیس لاء کا سیمنٹک تجزیہ<br/>
            • <b>LLM تجزیہ:</b> بڑے لینگویج ماڈلز کا استعمال کرتے ہوئے قانونی اصولوں کا تجزیہ<br/>
            • <b>Source Verification:</b> تمام حوالہ جات سرکاری عدالت کے دستاویزات سے منسلک ہیں<br/>
            • <b>کوالٹی کی یقین دہانی:</b> قانونی درستگی کی کثیر مرحلہ تصدیق<br/><br/>
            <b>⚠️ اہم پیشہ ورانہ اخطاریے:</b><br/><br/>
            • <i>یہ رپورٹ صرف معلوماتی مقاصد کے لیے ہے اور قانونی مشاورت نہیں ہے</i><br/>
            • <i>ہمیشہ اپنی صورت حال کے لیے اہل قانونی پیشہ ورؤں سے مشاورت کریں</i><br/>
            • <i>قوانین اور سابقے تبدیل ہو سکتے ہیں؛ ماہرین سے موجودہ حیثیت کی تصدیق کریں</i><br/>
            • <i>لاء یار تحقیق کی مدد فراہم کرتا ہے لیکن پیشہ ورانہ قانونی مشاورت کا متبادل نہیں ہے</i>
            """
        else:
            methodology_text = """
            <b>🤖 AI-Powered Legal Research Methodology:</b><br/><br/>
            This report was generated using advanced AI technology combined with comprehensive legal databases:<br/>
            • <b>Vector Database Search:</b> Semantic analysis of case law using embeddings<br/>
            • <b>LLM Analysis:</b> Large language model synthesis of legal principles<br/>
            • <b>Source Verification:</b> All citations linked to official court documents<br/>
            • <b>Quality Assurance:</b> Multi-stage validation of legal accuracy<br/><br/>
            <b>⚠️ Important Professional Disclaimers:</b><br/><br/>
            • <i>This report is for informational purposes only and does not constitute legal advice</i><br/>
            • <i>Always consult qualified legal professionals for advice specific to your situation</i><br/>
            • <i>Laws and precedents may change; verify current status with legal experts</i><br/>
            • <i>LawYaar provides research assistance but is not a substitute for professional legal counsel</i>
            """

        story.append(create_paragraph(methodology_text, styles['BodyText']))
        story.append(Spacer(1, 20))

        # ================================
        # FOOTER WITH CONTACT INFO (Localized)
        # ================================

        if detected_language == 'ur':
            footer_text = f"""
            <b>لاء یار - AI قانونی تحقیق کا معاون</b><br/>
            جدید AI ٹیکنالوجی سے چلتا ہے | سپریم کورٹ کی کیس لاء ڈیٹابیس<br/>
            تیار کی گئی: {datetime.now().strftime('%B %d, %Y at %I:%M %p')}<br/>
            رپورٹ آئی ڈی: LY-{wa_id}-{datetime.now().strftime('%Y%m%d%H%M')}
            """
        elif detected_language == 'sd':
            footer_text = f"""
            <b>لاء يار - AI قانوني تحقيق جو مددگار</b><br/>
            جديد AI ٽيڪنالوجي سان هلندڙ | سپريم ڪورٽ جي ڪيس لاء ڊيٽابيس<br/>
            تيار ڪيل: {datetime.now().strftime('%B %d, %Y at %I:%M %p')}<br/>
            رپورٽ آءِ ڊي: LY-{wa_id}-{datetime.now().strftime('%Y%m%d%H%M')}
            """
        elif detected_language == 'bl':
            footer_text = f"""
            <b>لاء یار - AI قانونی تحقیق کا معاون</b><br/>
            جدید AI ٹیکنالوجی سے چلتا ہے | سپریم کورٹ کی کیس لاء ڈیٹابیس<br/>
            تیار کی گئی: {datetime.now().strftime('%B %d, %Y at %I:%M %p')}<br/>
            رپورٹ آئی ڈی: LY-{wa_id}-{datetime.now().strftime('%Y%m%d%H%M')}
            """
        else:
            footer_text = f"""
            <b>LawYaar - AI Legal Research Assistant</b><br/>
            Powered by Advanced AI Technology | Supreme Court Case Law Database<br/>
            Generated: {datetime.now().strftime('%B %d, %Y at %I:%M %p')}<br/>
            Report ID: LY-{wa_id}-{datetime.now().strftime('%Y%m%d%H%M')}
            """

        footer_table_data = [[
            create_paragraph(footer_text, styles['Footer'])
        ]]

        footer_table = Table(footer_table_data, colWidths=[7*inch])
        footer_table.setStyle(TableStyle([
            ('BACKGROUND', (0, 0), (-1, -1), HexColor('#2C3E50')),
            ('TEXTCOLOR', (0, 0), (-1, -1), white),
            ('ALIGN', (0, 0), (-1, -1), 'CENTER'),
            ('LEFTPADDING', (0, 0), (-1, -1), 10),
            ('RIGHTPADDING', (0, 0), (-1, -1), 10),
            ('TOPPADDING', (0, 0), (-1, -1), 8),
            ('BOTTOMPADDING', (0, 0), (-1, -1), 8),
        ]))

        story.append(footer_table)

        # Build PDF with error handling
        try:
            doc.build(story)
            logger.info(f"✅ Enhanced PDF report generated successfully: {pdf_path}")
            return pdf_path
        except Exception as pdf_error:
            logger.error(f"❌ Error building PDF: {pdf_error}", exc_info=True)

            # Try fallback with basic fonts
            try:
                logger.info("🔄 Attempting PDF generation with fallback fonts...")

                # Reset story with basic fonts
                story_fallback = []

                # Use only basic fonts for fallback
                fallback_styles = getSampleStyleSheet()

                # Simple title
                title_fallback = create_paragraph("LawYaar Legal Research Report", fallback_styles['Title'])
                story_fallback.append(title_fallback)
                story_fallback.append(Spacer(1, 12))

                # Basic metadata
                meta_fallback = f"Generated for: {name}\nDate: {datetime.now().strftime('%B %d, %Y')}\nCases Analyzed: {doc_count}"
                story_fallback.append(Paragraph(meta_fallback, fallback_styles['Normal']))
                story_fallback.append(Spacer(1, 12))

                # Basic content
                if full_legal_response.strip():
                    content_fallback = escape(full_legal_response)[:2000]  # Limit content length
                    story_fallback.append(Paragraph(content_fallback, fallback_styles['Normal']))

                # Build with fallback
                doc_fallback = SimpleDocTemplate(pdf_path, pagesize=A4,
                                               rightMargin=72, leftMargin=72,
                                               topMargin=72, bottomMargin=18)
                doc_fallback.build(story_fallback)

                logger.info(f"✅ PDF generated with fallback fonts: {pdf_path}")
                return pdf_path

            except Exception as fallback_error:
                logger.error(f"❌ Fallback PDF generation also failed: {fallback_error}")
                return None

    except Exception as e:
        logger.error(f"❌ Error generating enhanced PDF report: {e}", exc_info=True)
        return None


def _is_urdu_text(text: str) -> bool:
    """
    Check if text is already in Urdu.
    
    Args:
        text: Text to check
        
    Returns:
        bool: True if text is in Urdu, False otherwise
    """
    urdu_arabic_chars = sum(1 for char in text if '\u0600' <= char <= '\u06FF' or '\u0750' <= char <= '\u077F')
    return len(text) > 0 and urdu_arabic_chars > len(text) * 0.2


def _translate_to_urdu(english_text: str) -> str:
    """
    Translate English text to Urdu using Gemini API.
    
    Args:
        english_text: Text in English
        
    Returns:
        str: Translated text in Urdu
    """
    try:
        import google.generativeai as genai
        import os
        
        gemini_api_key = os.getenv('GEMINI_API_KEY')
        if not gemini_api_key:
            logger.error("GEMINI_API_KEY not found - cannot translate to Urdu")
            return english_text  # Return original if can't translate
        
        genai.configure(api_key=gemini_api_key)
        model = genai.GenerativeModel('gemini-2.5-flash')
        
        translation_prompt = f"""Translate the following legal analysis from English to Urdu.
Maintain all legal terminology accuracy and preserve the structure (headings, bullet points, etc.).
Keep case citations and legal terms in English but translate explanations to Urdu.
Be professional and formal in Urdu.
Use proper Urdu script (اردو).

ENGLISH TEXT:
{english_text}

URDU TRANSLATION (اردو ترجمہ):"""
        
        logger.info("Translating to Urdu with Gemini...")
        response = model.generate_content(translation_prompt)
        urdu_text = response.text.strip()
        
        logger.info(f"✅ Translation successful")
        return urdu_text
        
    except Exception as e:
        logger.error(f"❌ Translation error: {e}")
        return english_text  # Fallback to English if translation fails<|MERGE_RESOLUTION|>--- conflicted
+++ resolved
@@ -1162,9 +1162,6 @@
         from reportlab.lib.colors import HexColor, black, white, gray, blue, darkblue, lightgrey
         import tempfile
         from datetime import datetime
-<<<<<<< HEAD
-        from xml.sax.saxutils import escape
-=======
         
         # Import Urdu text processing libraries
         try:
@@ -1205,7 +1202,6 @@
             except Exception as e:
                 logger.warning(f"Error reshaping Urdu text: {e}")
                 return text
->>>>>>> 38bcdbe0
 
         # Register Urdu-compatible font using available Windows fonts
         urdu_font = 'Helvetica'  # Default fallback
@@ -1331,57 +1327,6 @@
         import re
         base_font = urdu_font if 'urdu_font' in locals() else 'Helvetica'
         styles = getSampleStyleSheet()
-<<<<<<< HEAD
-
-        # Helper function to add or get existing style
-        def add_or_get_style(style_name, **kwargs):
-            if style_name in styles:
-                return styles[style_name]
-            styles.add(ParagraphStyle(name=style_name, **kwargs))
-            return styles[style_name]
-
-        # Title Style
-        add_or_get_style('ReportTitle',
-            parent=styles['Title'],
-            fontName='Helvetica-Bold',
-            fontSize=24,
-            alignment=TA_CENTER,
-            textColor=darkblue,
-            spaceAfter=20,
-            leading=28
-        )
-
-        # Subtitle Style
-        add_or_get_style('ReportSubtitle',
-            parent=styles['Heading2'],
-            fontName='Helvetica-Bold',
-            fontSize=14,
-            alignment=TA_CENTER,
-            textColor=blue,
-            spaceAfter=15,
-            leading=18
-        )
-
-        # Section Header Style
-        add_or_get_style('SectionHeader',
-            parent=styles['Heading1'],
-            fontName='Helvetica-Bold',
-            fontSize=16,
-            alignment=TA_LEFT,
-            textColor=darkblue,
-            spaceBefore=15,
-            spaceAfter=10,
-            leading=20,
-            borderColor=blue,
-            borderWidth=0,
-            borderPadding=5
-        )
-
-        # Subsection Header Style
-        add_or_get_style('SubsectionHeader',
-            parent=styles['Heading2'],
-            fontName='Helvetica-Bold',
-=======
         # Helper to add or update styles safely (StyleSheet1 doesn't support deletion)
         def ensure_style(paragraph_style):
             try:
@@ -1413,83 +1358,20 @@
             name='SectionHeader',
             parent=styles['Heading1'],
             fontName=base_font,
->>>>>>> 38bcdbe0
             fontSize=14,
             alignment=TA_LEFT,
             spaceBefore=10,
             spaceAfter=8,
             leading=18
         )
-<<<<<<< HEAD
-
-        # Body Text Style with better font handling
-        add_or_get_style('BodyText',
-=======
         ensure_style(sec_header)
         body_style = ParagraphStyle(
             name='BodyText',
->>>>>>> 38bcdbe0
             parent=styles['Normal'],
             fontName=base_font,
             fontSize=11,
             alignment=TA_JUSTIFY,
             leading=14,
-<<<<<<< HEAD
-            spaceAfter=6,
-            encoding='utf-8'  # Ensure UTF-8 encoding
-        )
-
-        # Urdu-specific text style for better word formation
-        add_or_get_style('UrduText',
-            parent=styles['Normal'],
-            fontName=urdu_font,
-            fontSize=13,  # Slightly larger for better readability
-            alignment=TA_LEFT,  # Left-aligned for mixed content, but can be changed to TA_RIGHT for pure Urdu
-            leading=16,
-            spaceAfter=8,
-            encoding='utf-8',
-            wordSpace=2,  # Better word spacing for Urdu
-            allowWidows=0,  # Prevent single lines at page breaks
-            allowOrphans=0,  # Prevent orphaned lines
-        )
-
-        # Urdu title style
-        add_or_get_style('UrduTitle',
-            parent=styles['Heading2'],
-            fontName=urdu_font,
-            fontSize=16,
-            alignment=TA_LEFT,
-            textColor=darkblue,
-            spaceAfter=10,
-            leading=20,
-            encoding='utf-8'
-        )
-
-        # Pure Urdu content style (right-aligned)
-        add_or_get_style('UrduContent',
-            parent=styles['Normal'],
-            fontName=urdu_font,
-            fontSize=14,
-            alignment=TA_RIGHT,  # Right-aligned for pure Urdu content
-            leading=18,
-            spaceAfter=8,
-            encoding='utf-8',
-            wordSpace=3,  # More spacing for Urdu words
-        )
-
-        # Metadata Style
-        add_or_get_style('Metadata',
-            parent=styles['Normal'],
-            fontName='Helvetica',
-            fontSize=10,
-            alignment=TA_LEFT,
-            textColor=HexColor('#34495E'),
-            leading=12
-        )
-
-        # Footer Style
-        add_or_get_style('Footer',
-=======
             spaceAfter=6
         )
         ensure_style(body_style)
@@ -1521,19 +1403,10 @@
 
         footer_style = ParagraphStyle(
             name='Footer',
->>>>>>> 38bcdbe0
             parent=styles['Normal'],
             fontName=base_font,
             fontSize=9,
             alignment=TA_CENTER,
-<<<<<<< HEAD
-            textColor=gray,
-            leading=11
-        )
-
-        # Highlight Box Style
-        add_or_get_style('HighlightBox',
-=======
             leading=12,
             spaceBefore=6,
             spaceAfter=6
@@ -1543,7 +1416,6 @@
         # Urdu-specific styles (used by get_text_style)
         urdu_content = ParagraphStyle(
             name='UrduContent',
->>>>>>> 38bcdbe0
             parent=styles['Normal'],
             fontName=base_font,
             fontSize=12,
@@ -1559,20 +1431,10 @@
             fontName=base_font,
             fontSize=11,
             alignment=TA_LEFT,
-<<<<<<< HEAD
-            textColor=white,
-            backColor=HexColor('#3498DB'),
-            borderColor=HexColor('#2980B9'),
-            borderWidth=1,
-            borderPadding=8,
-            leading=16
-        )
-=======
             leading=14,
             spaceAfter=6
         )
         ensure_style(urdu_text_style)
->>>>>>> 38bcdbe0
 
         # ================================
         # HEADER SECTION - Professional Branding (Localized)
