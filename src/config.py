from enum import Enum
from typing import Optional

class ChunkingStrategy(Enum):
    """Chunking strategies for legal documents"""
    PRESERVE_PARAGRAPHS = "preserve_paragraphs"  # Keep numbered paragraphs intact
    SPLIT_LARGE_PARAGRAPHS = "split_large_paragraphs"  # Split only large paragraphs

class ChunkingConfig:
    """Configuration for document chunking
    
    RECOMMENDED SETTINGS FOR EACH STRATEGY:
    
    1. PRESERVE_PARAGRAPHS (Keep legal context intact):
       - STRATEGY
       - OVERLAP_SIZE: 0 

    2. SPLIT_LARGE_PARAGRAPHS (Balanced approach - RECOMMENDED):
       - STRATEGY
       - CHUNK_SIZE: 200 (medium chunks)
       - OVERLAP_SIZE: 50-100 (moderate overlap)
    """
    
    # ==== CURRENT CONFIGURATION ====
    # Change STRATEGY to switch between modes
    STRATEGY = ChunkingStrategy.PRESERVE_PARAGRAPHS  
    
    # Basic chunking parameters 
    CHUNK_SIZE = 800  # Target size for each chunk in characters (increased for legal context)
    OVERLAP_SIZE = 150  # Number of characters to overlap between chunks (increased for better context)
    
    SPLIT_ON_SENTENCES = True  # Split by sentences when doing fine-grained splitting
    PRESERVE_PARAGRAPH_NUMBERS = True  # Keep [1], [2] markers with their content

class VectorDBConfig:
    """Configuration for vector database"""
    
    COLLECTION_NAME = "legal_cases"
<<<<<<< HEAD
    
    # Embedding model options (in order of speed vs quality):
    # "all-MiniLM-L6-v2" - FASTEST (6x faster, 384 dims, good quality)
    # "all-MiniLM-L12-v2" - FAST (3x faster, 384 dims, better quality)  
    # "all-mpnet-base-v2" - BALANCED (768 dims, best quality, slower)
    EMBEDDING_MODEL = "all-MiniLM-L6-v2"  # Optimized for speed (was all-mpnet-base-v2)
    
=======
    EMBEDDING_MODEL = "all-MiniLM-L6-v2"  # 384-dimensional model to match existing indexed data
>>>>>>> 38bcdbe0
    SIMILARITY_THRESHOLD = 0.01  # Very low threshold to capture more results (was 0.05, actual scores: 0.05-0.23)
    MAX_RESULTS = 100  # Increased for better coverage of legal concepts
    MAX_DOCS = 4  # Maximum number of documents to process for final response


class LLMConfig:
    """Configuration for LLM settings"""
    
    # Default LLM provider and model
    PROVIDER = "openai"  # Options: "openai", "gemini"
    MODEL = "gpt-4o-mini"  # Default model (fast and cost-effective)
    
    # Available models for each provider
    OPENAI_MODELS = [
        "gpt-4o",          # Most capable, multimodal
        "gpt-4o-mini",     # Fast and cost-effective (recommended)
        "gpt-4-turbo",     # Previous generation
        "gpt-3.5-turbo"    # Legacy, cheapest
    ]
    
    GEMINI_MODELS = [
        "gemini-2.5-pro",        # Most advanced thinking model
        "gemini-2.5-flash",      # Best price-performance
        "gemini-2.5-flash-lite"  # Fastest, cost-efficient
    ]
    
    MAX_RETRIES = 3  # Maximum retries for LLM calls
    RETRY_WAIT = 10  # Seconds to wait between retries
    
    # Parallel processing
    MAX_PARALLEL_PRUNING = 10  # Max concurrent pruning agents
    MAX_PARALLEL_READING = 10  # Max concurrent reading agents


class SystemConfig:
    """General system configuration"""
    
    # Directories (use absolute paths to avoid issues when running from different directories)
    import os
    from pathlib import Path
    
    # Get project root (parent of src directory)
    _PROJECT_ROOT = Path(__file__).parent.parent
    
    DOCUMENTS_DIR = str(_PROJECT_ROOT / "src" / "assets" / "data")
    CHROMA_DB_PATH = str(_PROJECT_ROOT / "chroma_db")  # Use project root chroma_db, not src/chroma_db
    
    # Logging
    LOG_LEVEL = "INFO"
    LOG_FORMAT = "%(asctime)s - %(name)s - %(levelname)s - %(message)s"
    
    # Progress tracking
    ENABLE_PROGRESS_TRACKING = True
    PROGRESS_UPDATE_INTERVAL = 0.5  # Seconds between progress updates
    
    # Performance optimization
    USE_CONTENT_HASH_CACHE = True  # Use content hashing for cache (slower first time, but more reliable)
    PARALLEL_WORKERS = 4  # Number of parallel workers for file processing (0 = auto-detect)
    
    # Indexing optimization
    INDEXING_BATCH_SIZE = 100  # Smaller batches = faster embedding generation (don't change unless needed)
    SHOW_PROGRESS_EVERY_N_BATCHES = 10  # Show progress every N batches (reduce logging overhead)


# Convenience functions to get configurations
def get_chunking_config() -> ChunkingConfig:
    """Get chunking configuration"""
    return ChunkingConfig()

def get_vector_db_config() -> VectorDBConfig:
    """Get vector database configuration"""
    return VectorDBConfig()

def get_llm_config() -> LLMConfig:
    """Get LLM configuration"""
    return LLMConfig()

def get_system_config() -> SystemConfig:
    """Get system configuration"""
    return SystemConfig()


# Example usage and testing
if __name__ == "__main__":
    print("Current Chunking Configuration:")
    print("-" * 40)
    
    config = get_chunking_config()
    print(f"Chunk Size: {config.CHUNK_SIZE}")
    print(f"Overlap Size: {config.OVERLAP_SIZE}")
    print(f"Strategy: {config.STRATEGY.value}")
    print(f"Split on Sentences: {config.SPLIT_ON_SENTENCES}")
    print(f"Preserve Paragraph Numbers: {config.PRESERVE_PARAGRAPH_NUMBERS}")
    
    print("\nVector DB Configuration:")
    print("-" * 40)
    vdb_config = get_vector_db_config()
    print(f"Collection Name: {vdb_config.COLLECTION_NAME}")
    print(f"Similarity Threshold: {vdb_config.SIMILARITY_THRESHOLD}")
    print(f"Max Results: {vdb_config.MAX_RESULTS}")<|MERGE_RESOLUTION|>--- conflicted
+++ resolved
@@ -36,17 +36,7 @@
     """Configuration for vector database"""
     
     COLLECTION_NAME = "legal_cases"
-<<<<<<< HEAD
-    
-    # Embedding model options (in order of speed vs quality):
-    # "all-MiniLM-L6-v2" - FASTEST (6x faster, 384 dims, good quality)
-    # "all-MiniLM-L12-v2" - FAST (3x faster, 384 dims, better quality)  
-    # "all-mpnet-base-v2" - BALANCED (768 dims, best quality, slower)
-    EMBEDDING_MODEL = "all-MiniLM-L6-v2"  # Optimized for speed (was all-mpnet-base-v2)
-    
-=======
     EMBEDDING_MODEL = "all-MiniLM-L6-v2"  # 384-dimensional model to match existing indexed data
->>>>>>> 38bcdbe0
     SIMILARITY_THRESHOLD = 0.01  # Very low threshold to capture more results (was 0.05, actual scores: 0.05-0.23)
     MAX_RESULTS = 100  # Increased for better coverage of legal concepts
     MAX_DOCS = 4  # Maximum number of documents to process for final response
